                      =============
                      CFS Scheduler
                      =============


1.  OVERVIEW

CFS stands for "Completely Fair Scheduler," and is the new "desktop" process
scheduler implemented by Ingo Molnar and merged in Linux 2.6.23.  It is the
replacement for the previous vanilla scheduler's SCHED_OTHER interactivity
code.

80% of CFS's design can be summed up in a single sentence: CFS basically models
an "ideal, precise multi-tasking CPU" on real hardware.

"Ideal multi-tasking CPU" is a (non-existent  :-)) CPU that has 100% physical
power and which can run each task at precise equal speed, in parallel, each at
1/nr_running speed.  For example: if there are 2 tasks running, then it runs
each at 50% physical power --- i.e., actually in parallel.

On real hardware, we can run only a single task at once, so we have to
introduce the concept of "virtual runtime."  The virtual runtime of a task
specifies when its next timeslice would start execution on the ideal
multi-tasking CPU described above.  In practice, the virtual runtime of a task
is its actual runtime normalized to the total number of running tasks.



2.  FEW IMPLEMENTATION DETAILS

In CFS the virtual runtime is expressed and tracked via the per-task
p->se.vruntime (nanosec-unit) value.  This way, it's possible to accurately
timestamp and measure the "expected CPU time" a task should have gotten.

[ small detail: on "ideal" hardware, at any time all tasks would have the same
  p->se.vruntime value --- i.e., tasks would execute simultaneously and no task
  would ever get "out of balance" from the "ideal" share of CPU time.  ]

CFS's task picking logic is based on this p->se.vruntime value and it is thus
very simple: it always tries to run the task with the smallest p->se.vruntime
value (i.e., the task which executed least so far).  CFS always tries to split
up CPU time between runnable tasks as close to "ideal multitasking hardware" as
possible.

Most of the rest of CFS's design just falls out of this really simple concept,
with a few add-on embellishments like nice levels, multiprocessing and various
algorithm variants to recognize sleepers.



3.  THE RBTREE

CFS's design is quite radical: it does not use the old data structures for the
runqueues, but it uses a time-ordered rbtree to build a "timeline" of future
task execution, and thus has no "array switch" artifacts (by which both the
previous vanilla scheduler and RSDL/SD are affected).

CFS also maintains the rq->cfs.min_vruntime value, which is a monotonic
increasing value tracking the smallest vruntime among all tasks in the
runqueue.  The total amount of work done by the system is tracked using
min_vruntime; that value is used to place newly activated entities on the left
side of the tree as much as possible.

The total number of running tasks in the runqueue is accounted through the
rq->cfs.load value, which is the sum of the weights of the tasks queued on the
runqueue.

CFS maintains a time-ordered rbtree, where all runnable tasks are sorted by the
p->se.vruntime key (there is a subtraction using rq->cfs.min_vruntime to
account for possible wraparounds).  CFS picks the "leftmost" task from this
tree and sticks to it.
As the system progresses forwards, the executed tasks are put into the tree
more and more to the right --- slowly but surely giving a chance for every task
to become the "leftmost task" and thus get on the CPU within a deterministic
amount of time.

Summing up, CFS works like this: it runs a task a bit, and when the task
schedules (or a scheduler tick happens) the task's CPU usage is "accounted
for": the (small) time it just spent using the physical CPU is added to
p->se.vruntime.  Once p->se.vruntime gets high enough so that another task
becomes the "leftmost task" of the time-ordered rbtree it maintains (plus a
small amount of "granularity" distance relative to the leftmost task so that we
do not over-schedule tasks and trash the cache), then the new leftmost task is
picked and the current task is preempted.



4.  SOME FEATURES OF CFS

CFS uses nanosecond granularity accounting and does not rely on any jiffies or
other HZ detail.  Thus the CFS scheduler has no notion of "timeslices" in the
way the previous scheduler had, and has no heuristics whatsoever.  There is
only one central tunable (you have to switch on CONFIG_SCHED_DEBUG):

<<<<<<< HEAD
   /proc/sys/kernel/sched_granularity_ns
=======
   /proc/sys/kernel/sched_min_granularity_ns
>>>>>>> c07f62e5

which can be used to tune the scheduler from "desktop" (i.e., low latencies) to
"server" (i.e., good batching) workloads.  It defaults to a setting suitable
for desktop workloads.  SCHED_BATCH is handled by the CFS scheduler module too.

Due to its design, the CFS scheduler is not prone to any of the "attacks" that
exist today against the heuristics of the stock scheduler: fiftyp.c, thud.c,
chew.c, ring-test.c, massive_intr.c all work fine and do not impact
interactivity and produce the expected behavior.

The CFS scheduler has a much stronger handling of nice levels and SCHED_BATCH
than the previous vanilla scheduler: both types of workloads are isolated much
more aggressively.

SMP load-balancing has been reworked/sanitized: the runqueue-walking
assumptions are gone from the load-balancing code now, and iterators of the
scheduling modules are used.  The balancing code got quite a bit simpler as a
result.



5. Scheduling policies

CFS implements three scheduling policies:

  - SCHED_NORMAL (traditionally called SCHED_OTHER): The scheduling
    policy that is used for regular tasks.

  - SCHED_BATCH: Does not preempt nearly as often as regular tasks
    would, thereby allowing tasks to run longer and make better use of
    caches but at the cost of interactivity. This is well suited for
    batch jobs.

  - SCHED_IDLE: This is even weaker than nice 19, but its not a true
    idle timer scheduler in order to avoid to get into priority
    inversion problems which would deadlock the machine.

SCHED_FIFO/_RR are implemented in sched_rt.c and are as specified by
POSIX.

The command chrt from util-linux-ng 2.13.1.1 can set all of these except
SCHED_IDLE.



6.  SCHEDULING CLASSES

The new CFS scheduler has been designed in such a way to introduce "Scheduling
Classes," an extensible hierarchy of scheduler modules.  These modules
encapsulate scheduling policy details and are handled by the scheduler core
without the core code assuming too much about them.

sched_fair.c implements the CFS scheduler described above.

sched_rt.c implements SCHED_FIFO and SCHED_RR semantics, in a simpler way than
the previous vanilla scheduler did.  It uses 100 runqueues (for all 100 RT
priority levels, instead of 140 in the previous scheduler) and it needs no
expired array.

Scheduling classes are implemented through the sched_class structure, which
contains hooks to functions that must be called whenever an interesting event
occurs.

This is the (partial) list of the hooks:

 - enqueue_task(...)

   Called when a task enters a runnable state.
   It puts the scheduling entity (task) into the red-black tree and
   increments the nr_running variable.

 - dequeue_tree(...)

   When a task is no longer runnable, this function is called to keep the
   corresponding scheduling entity out of the red-black tree.  It decrements
   the nr_running variable.

 - yield_task(...)

   This function is basically just a dequeue followed by an enqueue, unless the
   compat_yield sysctl is turned on; in that case, it places the scheduling
   entity at the right-most end of the red-black tree.

 - check_preempt_curr(...)

   This function checks if a task that entered the runnable state should
   preempt the currently running task.

 - pick_next_task(...)

   This function chooses the most appropriate task eligible to run next.

 - set_curr_task(...)

   This function is called when a task changes its scheduling class or changes
   its task group.

 - task_tick(...)

   This function is mostly called from time tick functions; it might lead to
   process switch.  This drives the running preemption.

 - task_new(...)

   The core scheduler gives the scheduling module an opportunity to manage new
   task startup.  The CFS scheduling module uses it for group scheduling, while
   the scheduling module for a real-time task does not use it.



7.  GROUP SCHEDULER EXTENSIONS TO CFS

Normally, the scheduler operates on individual tasks and strives to provide
fair CPU time to each task.  Sometimes, it may be desirable to group tasks and
provide fair CPU time to each such task group.  For example, it may be
desirable to first provide fair CPU time to each user on the system and then to
each task belonging to a user.

CONFIG_GROUP_SCHED strives to achieve exactly that.  It lets tasks to be
grouped and divides CPU time fairly among such groups.

CONFIG_RT_GROUP_SCHED permits to group real-time (i.e., SCHED_FIFO and
SCHED_RR) tasks.

CONFIG_FAIR_GROUP_SCHED permits to group CFS (i.e., SCHED_NORMAL and
SCHED_BATCH) tasks.

At present, there are two (mutually exclusive) mechanisms to group tasks for
CPU bandwidth control purposes:

 - Based on user id (CONFIG_USER_SCHED)

   With this option, tasks are grouped according to their user id.

 - Based on "cgroup" pseudo filesystem (CONFIG_CGROUP_SCHED)

   This options needs CONFIG_CGROUPS to be defined, and lets the administrator
   create arbitrary groups of tasks, using the "cgroup" pseudo filesystem.  See
   Documentation/cgroups.txt for more information about this filesystem.

Only one of these options to group tasks can be chosen and not both.

When CONFIG_USER_SCHED is defined, a directory is created in sysfs for each new
user and a "cpu_share" file is added in that directory.

	# cd /sys/kernel/uids
	# cat 512/cpu_share		# Display user 512's CPU share
	1024
	# echo 2048 > 512/cpu_share	# Modify user 512's CPU share
	# cat 512/cpu_share		# Display user 512's CPU share
	2048
	#

CPU bandwidth between two users is divided in the ratio of their CPU shares.
For example: if you would like user "root" to get twice the bandwidth of user
"guest," then set the cpu_share for both the users such that "root"'s cpu_share
is twice "guest"'s cpu_share.

When CONFIG_CGROUP_SCHED is defined, a "cpu.shares" file is created for each
group created using the pseudo filesystem.  See example steps below to create
task groups and modify their CPU share using the "cgroups" pseudo filesystem.

	# mkdir /dev/cpuctl
	# mount -t cgroup -ocpu none /dev/cpuctl
	# cd /dev/cpuctl

	# mkdir multimedia	# create "multimedia" group of tasks
	# mkdir browser		# create "browser" group of tasks

	# #Configure the multimedia group to receive twice the CPU bandwidth
	# #that of browser group

	# echo 2048 > multimedia/cpu.shares
	# echo 1024 > browser/cpu.shares

	# firefox &	# Launch firefox and move it to "browser" group
	# echo <firefox_pid> > browser/tasks

	# #Launch gmplayer (or your favourite movie player)
	# echo <movie_player_pid> > multimedia/tasks<|MERGE_RESOLUTION|>--- conflicted
+++ resolved
@@ -92,11 +92,7 @@
 way the previous scheduler had, and has no heuristics whatsoever.  There is
 only one central tunable (you have to switch on CONFIG_SCHED_DEBUG):
 
-<<<<<<< HEAD
-   /proc/sys/kernel/sched_granularity_ns
-=======
    /proc/sys/kernel/sched_min_granularity_ns
->>>>>>> c07f62e5
 
 which can be used to tune the scheduler from "desktop" (i.e., low latencies) to
 "server" (i.e., good batching) workloads.  It defaults to a setting suitable
