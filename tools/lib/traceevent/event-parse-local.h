--- conflicted
+++ resolved
@@ -92,14 +92,8 @@
 void tep_free_event(struct tep_event *event);
 void tep_free_format_field(struct tep_format_field *field);
 
-<<<<<<< HEAD
-unsigned short tep_data2host2(struct tep_handle *pevent, unsigned short data);
-unsigned int tep_data2host4(struct tep_handle *pevent, unsigned int data);
-unsigned long long tep_data2host8(struct tep_handle *pevent, unsigned long long data);
-=======
 unsigned short tep_data2host2(struct tep_handle *tep, unsigned short data);
 unsigned int tep_data2host4(struct tep_handle *tep, unsigned int data);
 unsigned long long tep_data2host8(struct tep_handle *tep, unsigned long long data);
->>>>>>> 0ecfebd2
 
 #endif /* _PARSE_EVENTS_INT_H */