// SPDX-License-Identifier: GPL-2.0
/*
 * Completely Fair Scheduling (CFS) Class (SCHED_NORMAL/SCHED_BATCH)
 *
 *  Copyright (C) 2007 Red Hat, Inc., Ingo Molnar <mingo@redhat.com>
 *
 *  Interactivity improvements by Mike Galbraith
 *  (C) 2007 Mike Galbraith <efault@gmx.de>
 *
 *  Various enhancements by Dmitry Adamushko.
 *  (C) 2007 Dmitry Adamushko <dmitry.adamushko@gmail.com>
 *
 *  Group scheduling enhancements by Srivatsa Vaddagiri
 *  Copyright IBM Corporation, 2007
 *  Author: Srivatsa Vaddagiri <vatsa@linux.vnet.ibm.com>
 *
 *  Scaled math optimizations by Thomas Gleixner
 *  Copyright (C) 2007, Thomas Gleixner <tglx@linutronix.de>
 *
 *  Adaptive scheduling granularity, math enhancements by Peter Zijlstra
 *  Copyright (C) 2007 Red Hat, Inc., Peter Zijlstra
 */
#include "sched.h"

#include <trace/events/sched.h>

/*
 * Targeted preemption latency for CPU-bound tasks:
 *
 * NOTE: this latency value is not the same as the concept of
 * 'timeslice length' - timeslices in CFS are of variable length
 * and have no persistent notion like in traditional, time-slice
 * based scheduling concepts.
 *
 * (to see the precise effective timeslice length of your workload,
 *  run vmstat and monitor the context-switches (cs) field)
 *
 * (default: 6ms * (1 + ilog(ncpus)), units: nanoseconds)
 */
unsigned int sysctl_sched_latency			= 6000000ULL;
static unsigned int normalized_sysctl_sched_latency	= 6000000ULL;

/*
 * The initial- and re-scaling of tunables is configurable
 *
 * Options are:
 *
 *   SCHED_TUNABLESCALING_NONE - unscaled, always *1
 *   SCHED_TUNABLESCALING_LOG - scaled logarithmical, *1+ilog(ncpus)
 *   SCHED_TUNABLESCALING_LINEAR - scaled linear, *ncpus
 *
 * (default SCHED_TUNABLESCALING_LOG = *(1+ilog(ncpus))
 */
enum sched_tunable_scaling sysctl_sched_tunable_scaling = SCHED_TUNABLESCALING_LOG;

/*
 * Minimal preemption granularity for CPU-bound tasks:
 *
 * (default: 0.75 msec * (1 + ilog(ncpus)), units: nanoseconds)
 */
unsigned int sysctl_sched_min_granularity			= 750000ULL;
static unsigned int normalized_sysctl_sched_min_granularity	= 750000ULL;

/*
 * This value is kept at sysctl_sched_latency/sysctl_sched_min_granularity
 */
static unsigned int sched_nr_latency = 8;

/*
 * After fork, child runs first. If set to 0 (default) then
 * parent will (try to) run first.
 */
unsigned int sysctl_sched_child_runs_first __read_mostly;

/*
 * SCHED_OTHER wake-up granularity.
 *
 * This option delays the preemption effects of decoupled workloads
 * and reduces their over-scheduling. Synchronous workloads will still
 * have immediate wakeup/sleep latencies.
 *
 * (default: 1 msec * (1 + ilog(ncpus)), units: nanoseconds)
 */
unsigned int sysctl_sched_wakeup_granularity			= 1000000UL;
static unsigned int normalized_sysctl_sched_wakeup_granularity	= 1000000UL;

const_debug unsigned int sysctl_sched_migration_cost	= 500000UL;

#ifdef CONFIG_SMP
/*
 * For asym packing, by default the lower numbered CPU has higher priority.
 */
int __weak arch_asym_cpu_priority(int cpu)
{
	return -cpu;
}

/*
 * The margin used when comparing utilization with CPU capacity:
 * util * margin < capacity * 1024
 *
 * (default: ~20%)
 */
static unsigned int capacity_margin			= 1280;
#endif

#ifdef CONFIG_CFS_BANDWIDTH
/*
 * Amount of runtime to allocate from global (tg) to local (per-cfs_rq) pool
 * each time a cfs_rq requests quota.
 *
 * Note: in the case that the slice exceeds the runtime remaining (either due
 * to consumption or the quota being specified to be smaller than the slice)
 * we will always only issue the remaining available time.
 *
 * (default: 5 msec, units: microseconds)
 */
unsigned int sysctl_sched_cfs_bandwidth_slice		= 5000UL;
#endif

static inline void update_load_add(struct load_weight *lw, unsigned long inc)
{
	lw->weight += inc;
	lw->inv_weight = 0;
}

static inline void update_load_sub(struct load_weight *lw, unsigned long dec)
{
	lw->weight -= dec;
	lw->inv_weight = 0;
}

static inline void update_load_set(struct load_weight *lw, unsigned long w)
{
	lw->weight = w;
	lw->inv_weight = 0;
}

/*
 * Increase the granularity value when there are more CPUs,
 * because with more CPUs the 'effective latency' as visible
 * to users decreases. But the relationship is not linear,
 * so pick a second-best guess by going with the log2 of the
 * number of CPUs.
 *
 * This idea comes from the SD scheduler of Con Kolivas:
 */
static unsigned int get_update_sysctl_factor(void)
{
	unsigned int cpus = min_t(unsigned int, num_online_cpus(), 8);
	unsigned int factor;

	switch (sysctl_sched_tunable_scaling) {
	case SCHED_TUNABLESCALING_NONE:
		factor = 1;
		break;
	case SCHED_TUNABLESCALING_LINEAR:
		factor = cpus;
		break;
	case SCHED_TUNABLESCALING_LOG:
	default:
		factor = 1 + ilog2(cpus);
		break;
	}

	return factor;
}

static void update_sysctl(void)
{
	unsigned int factor = get_update_sysctl_factor();

#define SET_SYSCTL(name) \
	(sysctl_##name = (factor) * normalized_sysctl_##name)
	SET_SYSCTL(sched_min_granularity);
	SET_SYSCTL(sched_latency);
	SET_SYSCTL(sched_wakeup_granularity);
#undef SET_SYSCTL
}

void sched_init_granularity(void)
{
	update_sysctl();
}

#define WMULT_CONST	(~0U)
#define WMULT_SHIFT	32

static void __update_inv_weight(struct load_weight *lw)
{
	unsigned long w;

	if (likely(lw->inv_weight))
		return;

	w = scale_load_down(lw->weight);

	if (BITS_PER_LONG > 32 && unlikely(w >= WMULT_CONST))
		lw->inv_weight = 1;
	else if (unlikely(!w))
		lw->inv_weight = WMULT_CONST;
	else
		lw->inv_weight = WMULT_CONST / w;
}

/*
 * delta_exec * weight / lw.weight
 *   OR
 * (delta_exec * (weight * lw->inv_weight)) >> WMULT_SHIFT
 *
 * Either weight := NICE_0_LOAD and lw \e sched_prio_to_wmult[], in which case
 * we're guaranteed shift stays positive because inv_weight is guaranteed to
 * fit 32 bits, and NICE_0_LOAD gives another 10 bits; therefore shift >= 22.
 *
 * Or, weight =< lw.weight (because lw.weight is the runqueue weight), thus
 * weight/lw.weight <= 1, and therefore our shift will also be positive.
 */
static u64 __calc_delta(u64 delta_exec, unsigned long weight, struct load_weight *lw)
{
	u64 fact = scale_load_down(weight);
	int shift = WMULT_SHIFT;

	__update_inv_weight(lw);

	if (unlikely(fact >> 32)) {
		while (fact >> 32) {
			fact >>= 1;
			shift--;
		}
	}

	/* hint to use a 32x32->64 mul */
	fact = (u64)(u32)fact * lw->inv_weight;

	while (fact >> 32) {
		fact >>= 1;
		shift--;
	}

	return mul_u64_u32_shr(delta_exec, fact, shift);
}


const struct sched_class fair_sched_class;

/**************************************************************
 * CFS operations on generic schedulable entities:
 */

#ifdef CONFIG_FAIR_GROUP_SCHED

/* cpu runqueue to which this cfs_rq is attached */
static inline struct rq *rq_of(struct cfs_rq *cfs_rq)
{
	return cfs_rq->rq;
}

static inline struct task_struct *task_of(struct sched_entity *se)
{
	SCHED_WARN_ON(!entity_is_task(se));
	return container_of(se, struct task_struct, se);
}

/* Walk up scheduling entities hierarchy */
#define for_each_sched_entity(se) \
		for (; se; se = se->parent)

static inline struct cfs_rq *task_cfs_rq(struct task_struct *p)
{
	return p->se.cfs_rq;
}

/* runqueue on which this entity is (to be) queued */
static inline struct cfs_rq *cfs_rq_of(struct sched_entity *se)
{
	return se->cfs_rq;
}

/* runqueue "owned" by this group */
static inline struct cfs_rq *group_cfs_rq(struct sched_entity *grp)
{
	return grp->my_q;
}

static inline void list_add_leaf_cfs_rq(struct cfs_rq *cfs_rq)
{
	if (!cfs_rq->on_list) {
		struct rq *rq = rq_of(cfs_rq);
		int cpu = cpu_of(rq);
		/*
		 * Ensure we either appear before our parent (if already
		 * enqueued) or force our parent to appear after us when it is
		 * enqueued. The fact that we always enqueue bottom-up
		 * reduces this to two cases and a special case for the root
		 * cfs_rq. Furthermore, it also means that we will always reset
		 * tmp_alone_branch either when the branch is connected
		 * to a tree or when we reach the beg of the tree
		 */
		if (cfs_rq->tg->parent &&
		    cfs_rq->tg->parent->cfs_rq[cpu]->on_list) {
			/*
			 * If parent is already on the list, we add the child
			 * just before. Thanks to circular linked property of
			 * the list, this means to put the child at the tail
			 * of the list that starts by parent.
			 */
			list_add_tail_rcu(&cfs_rq->leaf_cfs_rq_list,
				&(cfs_rq->tg->parent->cfs_rq[cpu]->leaf_cfs_rq_list));
			/*
			 * The branch is now connected to its tree so we can
			 * reset tmp_alone_branch to the beginning of the
			 * list.
			 */
			rq->tmp_alone_branch = &rq->leaf_cfs_rq_list;
		} else if (!cfs_rq->tg->parent) {
			/*
			 * cfs rq without parent should be put
			 * at the tail of the list.
			 */
			list_add_tail_rcu(&cfs_rq->leaf_cfs_rq_list,
				&rq->leaf_cfs_rq_list);
			/*
			 * We have reach the beg of a tree so we can reset
			 * tmp_alone_branch to the beginning of the list.
			 */
			rq->tmp_alone_branch = &rq->leaf_cfs_rq_list;
		} else {
			/*
			 * The parent has not already been added so we want to
			 * make sure that it will be put after us.
			 * tmp_alone_branch points to the beg of the branch
			 * where we will add parent.
			 */
			list_add_rcu(&cfs_rq->leaf_cfs_rq_list,
				rq->tmp_alone_branch);
			/*
			 * update tmp_alone_branch to points to the new beg
			 * of the branch
			 */
			rq->tmp_alone_branch = &cfs_rq->leaf_cfs_rq_list;
		}

		cfs_rq->on_list = 1;
	}
}

static inline void list_del_leaf_cfs_rq(struct cfs_rq *cfs_rq)
{
	if (cfs_rq->on_list) {
		list_del_rcu(&cfs_rq->leaf_cfs_rq_list);
		cfs_rq->on_list = 0;
	}
}

/* Iterate through all leaf cfs_rq's on a runqueue: */
#define for_each_leaf_cfs_rq(rq, cfs_rq) \
	list_for_each_entry_rcu(cfs_rq, &rq->leaf_cfs_rq_list, leaf_cfs_rq_list)

/* Do the two (enqueued) entities belong to the same group ? */
static inline struct cfs_rq *
is_same_group(struct sched_entity *se, struct sched_entity *pse)
{
	if (se->cfs_rq == pse->cfs_rq)
		return se->cfs_rq;

	return NULL;
}

static inline struct sched_entity *parent_entity(struct sched_entity *se)
{
	return se->parent;
}

static void
find_matching_se(struct sched_entity **se, struct sched_entity **pse)
{
	int se_depth, pse_depth;

	/*
	 * preemption test can be made between sibling entities who are in the
	 * same cfs_rq i.e who have a common parent. Walk up the hierarchy of
	 * both tasks until we find their ancestors who are siblings of common
	 * parent.
	 */

	/* First walk up until both entities are at same depth */
	se_depth = (*se)->depth;
	pse_depth = (*pse)->depth;

	while (se_depth > pse_depth) {
		se_depth--;
		*se = parent_entity(*se);
	}

	while (pse_depth > se_depth) {
		pse_depth--;
		*pse = parent_entity(*pse);
	}

	while (!is_same_group(*se, *pse)) {
		*se = parent_entity(*se);
		*pse = parent_entity(*pse);
	}
}

#else	/* !CONFIG_FAIR_GROUP_SCHED */

static inline struct task_struct *task_of(struct sched_entity *se)
{
	return container_of(se, struct task_struct, se);
}

static inline struct rq *rq_of(struct cfs_rq *cfs_rq)
{
	return container_of(cfs_rq, struct rq, cfs);
}


#define for_each_sched_entity(se) \
		for (; se; se = NULL)

static inline struct cfs_rq *task_cfs_rq(struct task_struct *p)
{
	return &task_rq(p)->cfs;
}

static inline struct cfs_rq *cfs_rq_of(struct sched_entity *se)
{
	struct task_struct *p = task_of(se);
	struct rq *rq = task_rq(p);

	return &rq->cfs;
}

/* runqueue "owned" by this group */
static inline struct cfs_rq *group_cfs_rq(struct sched_entity *grp)
{
	return NULL;
}

static inline void list_add_leaf_cfs_rq(struct cfs_rq *cfs_rq)
{
}

static inline void list_del_leaf_cfs_rq(struct cfs_rq *cfs_rq)
{
}

#define for_each_leaf_cfs_rq(rq, cfs_rq)	\
		for (cfs_rq = &rq->cfs; cfs_rq; cfs_rq = NULL)

static inline struct sched_entity *parent_entity(struct sched_entity *se)
{
	return NULL;
}

static inline void
find_matching_se(struct sched_entity **se, struct sched_entity **pse)
{
}

#endif	/* CONFIG_FAIR_GROUP_SCHED */

static __always_inline
void account_cfs_rq_runtime(struct cfs_rq *cfs_rq, u64 delta_exec);

/**************************************************************
 * Scheduling class tree data structure manipulation methods:
 */

static inline u64 max_vruntime(u64 max_vruntime, u64 vruntime)
{
	s64 delta = (s64)(vruntime - max_vruntime);
	if (delta > 0)
		max_vruntime = vruntime;

	return max_vruntime;
}

static inline u64 min_vruntime(u64 min_vruntime, u64 vruntime)
{
	s64 delta = (s64)(vruntime - min_vruntime);
	if (delta < 0)
		min_vruntime = vruntime;

	return min_vruntime;
}

static inline int entity_before(struct sched_entity *a,
				struct sched_entity *b)
{
	return (s64)(a->vruntime - b->vruntime) < 0;
}

static void update_min_vruntime(struct cfs_rq *cfs_rq)
{
	struct sched_entity *curr = cfs_rq->curr;
	struct rb_node *leftmost = rb_first_cached(&cfs_rq->tasks_timeline);

	u64 vruntime = cfs_rq->min_vruntime;

	if (curr) {
		if (curr->on_rq)
			vruntime = curr->vruntime;
		else
			curr = NULL;
	}

	if (leftmost) { /* non-empty tree */
		struct sched_entity *se;
		se = rb_entry(leftmost, struct sched_entity, run_node);

		if (!curr)
			vruntime = se->vruntime;
		else
			vruntime = min_vruntime(vruntime, se->vruntime);
	}

	/* ensure we never gain time by being placed backwards. */
	cfs_rq->min_vruntime = max_vruntime(cfs_rq->min_vruntime, vruntime);
#ifndef CONFIG_64BIT
	smp_wmb();
	cfs_rq->min_vruntime_copy = cfs_rq->min_vruntime;
#endif
}

/*
 * Enqueue an entity into the rb-tree:
 */
static void __enqueue_entity(struct cfs_rq *cfs_rq, struct sched_entity *se)
{
	struct rb_node **link = &cfs_rq->tasks_timeline.rb_root.rb_node;
	struct rb_node *parent = NULL;
	struct sched_entity *entry;
	bool leftmost = true;

	/*
	 * Find the right place in the rbtree:
	 */
	while (*link) {
		parent = *link;
		entry = rb_entry(parent, struct sched_entity, run_node);
		/*
		 * We dont care about collisions. Nodes with
		 * the same key stay together.
		 */
		if (entity_before(se, entry)) {
			link = &parent->rb_left;
		} else {
			link = &parent->rb_right;
			leftmost = false;
		}
	}

	rb_link_node(&se->run_node, parent, link);
	rb_insert_color_cached(&se->run_node,
			       &cfs_rq->tasks_timeline, leftmost);
}

static void __dequeue_entity(struct cfs_rq *cfs_rq, struct sched_entity *se)
{
	rb_erase_cached(&se->run_node, &cfs_rq->tasks_timeline);
}

struct sched_entity *__pick_first_entity(struct cfs_rq *cfs_rq)
{
	struct rb_node *left = rb_first_cached(&cfs_rq->tasks_timeline);

	if (!left)
		return NULL;

	return rb_entry(left, struct sched_entity, run_node);
}

static struct sched_entity *__pick_next_entity(struct sched_entity *se)
{
	struct rb_node *next = rb_next(&se->run_node);

	if (!next)
		return NULL;

	return rb_entry(next, struct sched_entity, run_node);
}

#ifdef CONFIG_SCHED_DEBUG
struct sched_entity *__pick_last_entity(struct cfs_rq *cfs_rq)
{
	struct rb_node *last = rb_last(&cfs_rq->tasks_timeline.rb_root);

	if (!last)
		return NULL;

	return rb_entry(last, struct sched_entity, run_node);
}

/**************************************************************
 * Scheduling class statistics methods:
 */

int sched_proc_update_handler(struct ctl_table *table, int write,
		void __user *buffer, size_t *lenp,
		loff_t *ppos)
{
	int ret = proc_dointvec_minmax(table, write, buffer, lenp, ppos);
	unsigned int factor = get_update_sysctl_factor();

	if (ret || !write)
		return ret;

	sched_nr_latency = DIV_ROUND_UP(sysctl_sched_latency,
					sysctl_sched_min_granularity);

#define WRT_SYSCTL(name) \
	(normalized_sysctl_##name = sysctl_##name / (factor))
	WRT_SYSCTL(sched_min_granularity);
	WRT_SYSCTL(sched_latency);
	WRT_SYSCTL(sched_wakeup_granularity);
#undef WRT_SYSCTL

	return 0;
}
#endif

/*
 * delta /= w
 */
static inline u64 calc_delta_fair(u64 delta, struct sched_entity *se)
{
	if (unlikely(se->load.weight != NICE_0_LOAD))
		delta = __calc_delta(delta, NICE_0_LOAD, &se->load);

	return delta;
}

/*
 * The idea is to set a period in which each task runs once.
 *
 * When there are too many tasks (sched_nr_latency) we have to stretch
 * this period because otherwise the slices get too small.
 *
 * p = (nr <= nl) ? l : l*nr/nl
 */
static u64 __sched_period(unsigned long nr_running)
{
	if (unlikely(nr_running > sched_nr_latency))
		return nr_running * sysctl_sched_min_granularity;
	else
		return sysctl_sched_latency;
}

/*
 * We calculate the wall-time slice from the period by taking a part
 * proportional to the weight.
 *
 * s = p*P[w/rw]
 */
static u64 sched_slice(struct cfs_rq *cfs_rq, struct sched_entity *se)
{
	u64 slice = __sched_period(cfs_rq->nr_running + !se->on_rq);

	for_each_sched_entity(se) {
		struct load_weight *load;
		struct load_weight lw;

		cfs_rq = cfs_rq_of(se);
		load = &cfs_rq->load;

		if (unlikely(!se->on_rq)) {
			lw = cfs_rq->load;

			update_load_add(&lw, se->load.weight);
			load = &lw;
		}
		slice = __calc_delta(slice, se->load.weight, load);
	}
	return slice;
}

/*
 * We calculate the vruntime slice of a to-be-inserted task.
 *
 * vs = s/w
 */
static u64 sched_vslice(struct cfs_rq *cfs_rq, struct sched_entity *se)
{
	return calc_delta_fair(sched_slice(cfs_rq, se), se);
}

#ifdef CONFIG_SMP
#include "pelt.h"
#include "sched-pelt.h"

static int select_idle_sibling(struct task_struct *p, int prev_cpu, int cpu);
static unsigned long task_h_load(struct task_struct *p);
static unsigned long capacity_of(int cpu);

/* Give new sched_entity start runnable values to heavy its load in infant time */
void init_entity_runnable_average(struct sched_entity *se)
{
	struct sched_avg *sa = &se->avg;

	memset(sa, 0, sizeof(*sa));

	/*
	 * Tasks are initialized with full load to be seen as heavy tasks until
	 * they get a chance to stabilize to their real load level.
	 * Group entities are initialized with zero load to reflect the fact that
	 * nothing has been attached to the task group yet.
	 */
	if (entity_is_task(se))
		sa->runnable_load_avg = sa->load_avg = scale_load_down(se->load.weight);

	se->runnable_weight = se->load.weight;

	/* when this task enqueue'ed, it will contribute to its cfs_rq's load_avg */
}

static inline u64 cfs_rq_clock_task(struct cfs_rq *cfs_rq);
static void attach_entity_cfs_rq(struct sched_entity *se);

/*
 * With new tasks being created, their initial util_avgs are extrapolated
 * based on the cfs_rq's current util_avg:
 *
 *   util_avg = cfs_rq->util_avg / (cfs_rq->load_avg + 1) * se.load.weight
 *
 * However, in many cases, the above util_avg does not give a desired
 * value. Moreover, the sum of the util_avgs may be divergent, such
 * as when the series is a harmonic series.
 *
 * To solve this problem, we also cap the util_avg of successive tasks to
 * only 1/2 of the left utilization budget:
 *
 *   util_avg_cap = (cpu_scale - cfs_rq->avg.util_avg) / 2^n
 *
 * where n denotes the nth task and cpu_scale the CPU capacity.
 *
 * For example, for a CPU with 1024 of capacity, a simplest series from
 * the beginning would be like:
 *
 *  task  util_avg: 512, 256, 128,  64,  32,   16,    8, ...
 * cfs_rq util_avg: 512, 768, 896, 960, 992, 1008, 1016, ...
 *
 * Finally, that extrapolated util_avg is clamped to the cap (util_avg_cap)
 * if util_avg > util_avg_cap.
 */
void post_init_entity_util_avg(struct sched_entity *se)
{
	struct cfs_rq *cfs_rq = cfs_rq_of(se);
	struct sched_avg *sa = &se->avg;
	long cpu_scale = arch_scale_cpu_capacity(NULL, cpu_of(rq_of(cfs_rq)));
	long cap = (long)(cpu_scale - cfs_rq->avg.util_avg) / 2;

	if (cap > 0) {
		if (cfs_rq->avg.util_avg != 0) {
			sa->util_avg  = cfs_rq->avg.util_avg * se->load.weight;
			sa->util_avg /= (cfs_rq->avg.load_avg + 1);

			if (sa->util_avg > cap)
				sa->util_avg = cap;
		} else {
			sa->util_avg = cap;
		}
	}

	if (entity_is_task(se)) {
		struct task_struct *p = task_of(se);
		if (p->sched_class != &fair_sched_class) {
			/*
			 * For !fair tasks do:
			 *
			update_cfs_rq_load_avg(now, cfs_rq);
			attach_entity_load_avg(cfs_rq, se, 0);
			switched_from_fair(rq, p);
			 *
			 * such that the next switched_to_fair() has the
			 * expected state.
			 */
			se->avg.last_update_time = cfs_rq_clock_task(cfs_rq);
			return;
		}
	}

	attach_entity_cfs_rq(se);
}

#else /* !CONFIG_SMP */
void init_entity_runnable_average(struct sched_entity *se)
{
}
void post_init_entity_util_avg(struct sched_entity *se)
{
}
static void update_tg_load_avg(struct cfs_rq *cfs_rq, int force)
{
}
#endif /* CONFIG_SMP */

/*
 * Update the current task's runtime statistics.
 */
static void update_curr(struct cfs_rq *cfs_rq)
{
	struct sched_entity *curr = cfs_rq->curr;
	u64 now = rq_clock_task(rq_of(cfs_rq));
	u64 delta_exec;

	if (unlikely(!curr))
		return;

	delta_exec = now - curr->exec_start;
	if (unlikely((s64)delta_exec <= 0))
		return;

	curr->exec_start = now;

	schedstat_set(curr->statistics.exec_max,
		      max(delta_exec, curr->statistics.exec_max));

	curr->sum_exec_runtime += delta_exec;
	schedstat_add(cfs_rq->exec_clock, delta_exec);

	curr->vruntime += calc_delta_fair(delta_exec, curr);
	update_min_vruntime(cfs_rq);

	if (entity_is_task(curr)) {
		struct task_struct *curtask = task_of(curr);

		trace_sched_stat_runtime(curtask, delta_exec, curr->vruntime);
		cgroup_account_cputime(curtask, delta_exec);
		account_group_exec_runtime(curtask, delta_exec);
	}

	account_cfs_rq_runtime(cfs_rq, delta_exec);
}

static void update_curr_fair(struct rq *rq)
{
	update_curr(cfs_rq_of(&rq->curr->se));
}

static inline void
update_stats_wait_start(struct cfs_rq *cfs_rq, struct sched_entity *se)
{
	u64 wait_start, prev_wait_start;

	if (!schedstat_enabled())
		return;

	wait_start = rq_clock(rq_of(cfs_rq));
	prev_wait_start = schedstat_val(se->statistics.wait_start);

	if (entity_is_task(se) && task_on_rq_migrating(task_of(se)) &&
	    likely(wait_start > prev_wait_start))
		wait_start -= prev_wait_start;

	__schedstat_set(se->statistics.wait_start, wait_start);
}

static inline void
update_stats_wait_end(struct cfs_rq *cfs_rq, struct sched_entity *se)
{
	struct task_struct *p;
	u64 delta;

	if (!schedstat_enabled())
		return;

	delta = rq_clock(rq_of(cfs_rq)) - schedstat_val(se->statistics.wait_start);

	if (entity_is_task(se)) {
		p = task_of(se);
		if (task_on_rq_migrating(p)) {
			/*
			 * Preserve migrating task's wait time so wait_start
			 * time stamp can be adjusted to accumulate wait time
			 * prior to migration.
			 */
			__schedstat_set(se->statistics.wait_start, delta);
			return;
		}
		trace_sched_stat_wait(p, delta);
	}

	__schedstat_set(se->statistics.wait_max,
		      max(schedstat_val(se->statistics.wait_max), delta));
	__schedstat_inc(se->statistics.wait_count);
	__schedstat_add(se->statistics.wait_sum, delta);
	__schedstat_set(se->statistics.wait_start, 0);
}

static inline void
update_stats_enqueue_sleeper(struct cfs_rq *cfs_rq, struct sched_entity *se)
{
	struct task_struct *tsk = NULL;
	u64 sleep_start, block_start;

	if (!schedstat_enabled())
		return;

	sleep_start = schedstat_val(se->statistics.sleep_start);
	block_start = schedstat_val(se->statistics.block_start);

	if (entity_is_task(se))
		tsk = task_of(se);

	if (sleep_start) {
		u64 delta = rq_clock(rq_of(cfs_rq)) - sleep_start;

		if ((s64)delta < 0)
			delta = 0;

		if (unlikely(delta > schedstat_val(se->statistics.sleep_max)))
			__schedstat_set(se->statistics.sleep_max, delta);

		__schedstat_set(se->statistics.sleep_start, 0);
		__schedstat_add(se->statistics.sum_sleep_runtime, delta);

		if (tsk) {
			account_scheduler_latency(tsk, delta >> 10, 1);
			trace_sched_stat_sleep(tsk, delta);
		}
	}
	if (block_start) {
		u64 delta = rq_clock(rq_of(cfs_rq)) - block_start;

		if ((s64)delta < 0)
			delta = 0;

		if (unlikely(delta > schedstat_val(se->statistics.block_max)))
			__schedstat_set(se->statistics.block_max, delta);

		__schedstat_set(se->statistics.block_start, 0);
		__schedstat_add(se->statistics.sum_sleep_runtime, delta);

		if (tsk) {
			if (tsk->in_iowait) {
				__schedstat_add(se->statistics.iowait_sum, delta);
				__schedstat_inc(se->statistics.iowait_count);
				trace_sched_stat_iowait(tsk, delta);
			}

			trace_sched_stat_blocked(tsk, delta);

			/*
			 * Blocking time is in units of nanosecs, so shift by
			 * 20 to get a milliseconds-range estimation of the
			 * amount of time that the task spent sleeping:
			 */
			if (unlikely(prof_on == SLEEP_PROFILING)) {
				profile_hits(SLEEP_PROFILING,
						(void *)get_wchan(tsk),
						delta >> 20);
			}
			account_scheduler_latency(tsk, delta >> 10, 0);
		}
	}
}

/*
 * Task is being enqueued - update stats:
 */
static inline void
update_stats_enqueue(struct cfs_rq *cfs_rq, struct sched_entity *se, int flags)
{
	if (!schedstat_enabled())
		return;

	/*
	 * Are we enqueueing a waiting task? (for current tasks
	 * a dequeue/enqueue event is a NOP)
	 */
	if (se != cfs_rq->curr)
		update_stats_wait_start(cfs_rq, se);

	if (flags & ENQUEUE_WAKEUP)
		update_stats_enqueue_sleeper(cfs_rq, se);
}

static inline void
update_stats_dequeue(struct cfs_rq *cfs_rq, struct sched_entity *se, int flags)
{

	if (!schedstat_enabled())
		return;

	/*
	 * Mark the end of the wait period if dequeueing a
	 * waiting task:
	 */
	if (se != cfs_rq->curr)
		update_stats_wait_end(cfs_rq, se);

	if ((flags & DEQUEUE_SLEEP) && entity_is_task(se)) {
		struct task_struct *tsk = task_of(se);

		if (tsk->state & TASK_INTERRUPTIBLE)
			__schedstat_set(se->statistics.sleep_start,
				      rq_clock(rq_of(cfs_rq)));
		if (tsk->state & TASK_UNINTERRUPTIBLE)
			__schedstat_set(se->statistics.block_start,
				      rq_clock(rq_of(cfs_rq)));
	}
}

/*
 * We are picking a new current task - update its stats:
 */
static inline void
update_stats_curr_start(struct cfs_rq *cfs_rq, struct sched_entity *se)
{
	/*
	 * We are starting a new run period:
	 */
	se->exec_start = rq_clock_task(rq_of(cfs_rq));
}

/**************************************************
 * Scheduling class queueing methods:
 */

#ifdef CONFIG_NUMA_BALANCING
/*
 * Approximate time to scan a full NUMA task in ms. The task scan period is
 * calculated based on the tasks virtual memory size and
 * numa_balancing_scan_size.
 */
unsigned int sysctl_numa_balancing_scan_period_min = 1000;
unsigned int sysctl_numa_balancing_scan_period_max = 60000;

/* Portion of address space to scan in MB */
unsigned int sysctl_numa_balancing_scan_size = 256;

/* Scan @scan_size MB every @scan_period after an initial @scan_delay in ms */
unsigned int sysctl_numa_balancing_scan_delay = 1000;

struct numa_group {
	atomic_t refcount;

	spinlock_t lock; /* nr_tasks, tasks */
	int nr_tasks;
	pid_t gid;
	int active_nodes;

	struct rcu_head rcu;
	unsigned long total_faults;
	unsigned long max_faults_cpu;
	/*
	 * Faults_cpu is used to decide whether memory should move
	 * towards the CPU. As a consequence, these stats are weighted
	 * more by CPU use than by memory faults.
	 */
	unsigned long *faults_cpu;
	unsigned long faults[0];
};

static inline unsigned long group_faults_priv(struct numa_group *ng);
static inline unsigned long group_faults_shared(struct numa_group *ng);

static unsigned int task_nr_scan_windows(struct task_struct *p)
{
	unsigned long rss = 0;
	unsigned long nr_scan_pages;

	/*
	 * Calculations based on RSS as non-present and empty pages are skipped
	 * by the PTE scanner and NUMA hinting faults should be trapped based
	 * on resident pages
	 */
	nr_scan_pages = sysctl_numa_balancing_scan_size << (20 - PAGE_SHIFT);
	rss = get_mm_rss(p->mm);
	if (!rss)
		rss = nr_scan_pages;

	rss = round_up(rss, nr_scan_pages);
	return rss / nr_scan_pages;
}

/* For sanitys sake, never scan more PTEs than MAX_SCAN_WINDOW MB/sec. */
#define MAX_SCAN_WINDOW 2560

static unsigned int task_scan_min(struct task_struct *p)
{
	unsigned int scan_size = READ_ONCE(sysctl_numa_balancing_scan_size);
	unsigned int scan, floor;
	unsigned int windows = 1;

	if (scan_size < MAX_SCAN_WINDOW)
		windows = MAX_SCAN_WINDOW / scan_size;
	floor = 1000 / windows;

	scan = sysctl_numa_balancing_scan_period_min / task_nr_scan_windows(p);
	return max_t(unsigned int, floor, scan);
}

static unsigned int task_scan_start(struct task_struct *p)
{
	unsigned long smin = task_scan_min(p);
	unsigned long period = smin;

	/* Scale the maximum scan period with the amount of shared memory. */
	if (p->numa_group) {
		struct numa_group *ng = p->numa_group;
		unsigned long shared = group_faults_shared(ng);
		unsigned long private = group_faults_priv(ng);

		period *= atomic_read(&ng->refcount);
		period *= shared + 1;
		period /= private + shared + 1;
	}

	return max(smin, period);
}

static unsigned int task_scan_max(struct task_struct *p)
{
	unsigned long smin = task_scan_min(p);
	unsigned long smax;

	/* Watch for min being lower than max due to floor calculations */
	smax = sysctl_numa_balancing_scan_period_max / task_nr_scan_windows(p);

	/* Scale the maximum scan period with the amount of shared memory. */
	if (p->numa_group) {
		struct numa_group *ng = p->numa_group;
		unsigned long shared = group_faults_shared(ng);
		unsigned long private = group_faults_priv(ng);
		unsigned long period = smax;

		period *= atomic_read(&ng->refcount);
		period *= shared + 1;
		period /= private + shared + 1;

		smax = max(smax, period);
	}

	return max(smin, smax);
}

void init_numa_balancing(unsigned long clone_flags, struct task_struct *p)
{
	int mm_users = 0;
	struct mm_struct *mm = p->mm;

	if (mm) {
		mm_users = atomic_read(&mm->mm_users);
		if (mm_users == 1) {
			mm->numa_next_scan = jiffies + msecs_to_jiffies(sysctl_numa_balancing_scan_delay);
			mm->numa_scan_seq = 0;
		}
	}
	p->node_stamp			= 0;
	p->numa_scan_seq		= mm ? mm->numa_scan_seq : 0;
	p->numa_scan_period		= sysctl_numa_balancing_scan_delay;
	p->numa_work.next		= &p->numa_work;
	p->numa_faults			= NULL;
	p->numa_group			= NULL;
	p->last_task_numa_placement	= 0;
	p->last_sum_exec_runtime	= 0;

	/* New address space, reset the preferred nid */
	if (!(clone_flags & CLONE_VM)) {
		p->numa_preferred_nid = -1;
		return;
	}

	/*
	 * New thread, keep existing numa_preferred_nid which should be copied
	 * already by arch_dup_task_struct but stagger when scans start.
	 */
	if (mm) {
		unsigned int delay;

		delay = min_t(unsigned int, task_scan_max(current),
			current->numa_scan_period * mm_users * NSEC_PER_MSEC);
		delay += 2 * TICK_NSEC;
		p->node_stamp = delay;
	}
}

static void account_numa_enqueue(struct rq *rq, struct task_struct *p)
{
	rq->nr_numa_running += (p->numa_preferred_nid != -1);
	rq->nr_preferred_running += (p->numa_preferred_nid == task_node(p));
}

static void account_numa_dequeue(struct rq *rq, struct task_struct *p)
{
	rq->nr_numa_running -= (p->numa_preferred_nid != -1);
	rq->nr_preferred_running -= (p->numa_preferred_nid == task_node(p));
}

/* Shared or private faults. */
#define NR_NUMA_HINT_FAULT_TYPES 2

/* Memory and CPU locality */
#define NR_NUMA_HINT_FAULT_STATS (NR_NUMA_HINT_FAULT_TYPES * 2)

/* Averaged statistics, and temporary buffers. */
#define NR_NUMA_HINT_FAULT_BUCKETS (NR_NUMA_HINT_FAULT_STATS * 2)

pid_t task_numa_group_id(struct task_struct *p)
{
	return p->numa_group ? p->numa_group->gid : 0;
}

/*
 * The averaged statistics, shared & private, memory & CPU,
 * occupy the first half of the array. The second half of the
 * array is for current counters, which are averaged into the
 * first set by task_numa_placement.
 */
static inline int task_faults_idx(enum numa_faults_stats s, int nid, int priv)
{
	return NR_NUMA_HINT_FAULT_TYPES * (s * nr_node_ids + nid) + priv;
}

static inline unsigned long task_faults(struct task_struct *p, int nid)
{
	if (!p->numa_faults)
		return 0;

	return p->numa_faults[task_faults_idx(NUMA_MEM, nid, 0)] +
		p->numa_faults[task_faults_idx(NUMA_MEM, nid, 1)];
}

static inline unsigned long group_faults(struct task_struct *p, int nid)
{
	if (!p->numa_group)
		return 0;

	return p->numa_group->faults[task_faults_idx(NUMA_MEM, nid, 0)] +
		p->numa_group->faults[task_faults_idx(NUMA_MEM, nid, 1)];
}

static inline unsigned long group_faults_cpu(struct numa_group *group, int nid)
{
	return group->faults_cpu[task_faults_idx(NUMA_MEM, nid, 0)] +
		group->faults_cpu[task_faults_idx(NUMA_MEM, nid, 1)];
}

static inline unsigned long group_faults_priv(struct numa_group *ng)
{
	unsigned long faults = 0;
	int node;

	for_each_online_node(node) {
		faults += ng->faults[task_faults_idx(NUMA_MEM, node, 1)];
	}

	return faults;
}

static inline unsigned long group_faults_shared(struct numa_group *ng)
{
	unsigned long faults = 0;
	int node;

	for_each_online_node(node) {
		faults += ng->faults[task_faults_idx(NUMA_MEM, node, 0)];
	}

	return faults;
}

/*
 * A node triggering more than 1/3 as many NUMA faults as the maximum is
 * considered part of a numa group's pseudo-interleaving set. Migrations
 * between these nodes are slowed down, to allow things to settle down.
 */
#define ACTIVE_NODE_FRACTION 3

static bool numa_is_active_node(int nid, struct numa_group *ng)
{
	return group_faults_cpu(ng, nid) * ACTIVE_NODE_FRACTION > ng->max_faults_cpu;
}

/* Handle placement on systems where not all nodes are directly connected. */
static unsigned long score_nearby_nodes(struct task_struct *p, int nid,
					int maxdist, bool task)
{
	unsigned long score = 0;
	int node;

	/*
	 * All nodes are directly connected, and the same distance
	 * from each other. No need for fancy placement algorithms.
	 */
	if (sched_numa_topology_type == NUMA_DIRECT)
		return 0;

	/*
	 * This code is called for each node, introducing N^2 complexity,
	 * which should be ok given the number of nodes rarely exceeds 8.
	 */
	for_each_online_node(node) {
		unsigned long faults;
		int dist = node_distance(nid, node);

		/*
		 * The furthest away nodes in the system are not interesting
		 * for placement; nid was already counted.
		 */
		if (dist == sched_max_numa_distance || node == nid)
			continue;

		/*
		 * On systems with a backplane NUMA topology, compare groups
		 * of nodes, and move tasks towards the group with the most
		 * memory accesses. When comparing two nodes at distance
		 * "hoplimit", only nodes closer by than "hoplimit" are part
		 * of each group. Skip other nodes.
		 */
		if (sched_numa_topology_type == NUMA_BACKPLANE &&
					dist >= maxdist)
			continue;

		/* Add up the faults from nearby nodes. */
		if (task)
			faults = task_faults(p, node);
		else
			faults = group_faults(p, node);

		/*
		 * On systems with a glueless mesh NUMA topology, there are
		 * no fixed "groups of nodes". Instead, nodes that are not
		 * directly connected bounce traffic through intermediate
		 * nodes; a numa_group can occupy any set of nodes.
		 * The further away a node is, the less the faults count.
		 * This seems to result in good task placement.
		 */
		if (sched_numa_topology_type == NUMA_GLUELESS_MESH) {
			faults *= (sched_max_numa_distance - dist);
			faults /= (sched_max_numa_distance - LOCAL_DISTANCE);
		}

		score += faults;
	}

	return score;
}

/*
 * These return the fraction of accesses done by a particular task, or
 * task group, on a particular numa node.  The group weight is given a
 * larger multiplier, in order to group tasks together that are almost
 * evenly spread out between numa nodes.
 */
static inline unsigned long task_weight(struct task_struct *p, int nid,
					int dist)
{
	unsigned long faults, total_faults;

	if (!p->numa_faults)
		return 0;

	total_faults = p->total_numa_faults;

	if (!total_faults)
		return 0;

	faults = task_faults(p, nid);
	faults += score_nearby_nodes(p, nid, dist, true);

	return 1000 * faults / total_faults;
}

static inline unsigned long group_weight(struct task_struct *p, int nid,
					 int dist)
{
	unsigned long faults, total_faults;

	if (!p->numa_group)
		return 0;

	total_faults = p->numa_group->total_faults;

	if (!total_faults)
		return 0;

	faults = group_faults(p, nid);
	faults += score_nearby_nodes(p, nid, dist, false);

	return 1000 * faults / total_faults;
}

bool should_numa_migrate_memory(struct task_struct *p, struct page * page,
				int src_nid, int dst_cpu)
{
	struct numa_group *ng = p->numa_group;
	int dst_nid = cpu_to_node(dst_cpu);
	int last_cpupid, this_cpupid;

	this_cpupid = cpu_pid_to_cpupid(dst_cpu, current->pid);
	last_cpupid = page_cpupid_xchg_last(page, this_cpupid);

	/*
	 * Allow first faults or private faults to migrate immediately early in
	 * the lifetime of a task. The magic number 4 is based on waiting for
	 * two full passes of the "multi-stage node selection" test that is
	 * executed below.
	 */
	if ((p->numa_preferred_nid == -1 || p->numa_scan_seq <= 4) &&
	    (cpupid_pid_unset(last_cpupid) || cpupid_match_pid(p, last_cpupid)))
		return true;

	/*
	 * Multi-stage node selection is used in conjunction with a periodic
	 * migration fault to build a temporal task<->page relation. By using
	 * a two-stage filter we remove short/unlikely relations.
	 *
	 * Using P(p) ~ n_p / n_t as per frequentist probability, we can equate
	 * a task's usage of a particular page (n_p) per total usage of this
	 * page (n_t) (in a given time-span) to a probability.
	 *
	 * Our periodic faults will sample this probability and getting the
	 * same result twice in a row, given these samples are fully
	 * independent, is then given by P(n)^2, provided our sample period
	 * is sufficiently short compared to the usage pattern.
	 *
	 * This quadric squishes small probabilities, making it less likely we
	 * act on an unlikely task<->page relation.
	 */
	if (!cpupid_pid_unset(last_cpupid) &&
				cpupid_to_nid(last_cpupid) != dst_nid)
		return false;

	/* Always allow migrate on private faults */
	if (cpupid_match_pid(p, last_cpupid))
		return true;

	/* A shared fault, but p->numa_group has not been set up yet. */
	if (!ng)
		return true;

	/*
	 * Destination node is much more heavily used than the source
	 * node? Allow migration.
	 */
	if (group_faults_cpu(ng, dst_nid) > group_faults_cpu(ng, src_nid) *
					ACTIVE_NODE_FRACTION)
		return true;

	/*
	 * Distribute memory according to CPU & memory use on each node,
	 * with 3/4 hysteresis to avoid unnecessary memory migrations:
	 *
	 * faults_cpu(dst)   3   faults_cpu(src)
	 * --------------- * - > ---------------
	 * faults_mem(dst)   4   faults_mem(src)
	 */
	return group_faults_cpu(ng, dst_nid) * group_faults(p, src_nid) * 3 >
	       group_faults_cpu(ng, src_nid) * group_faults(p, dst_nid) * 4;
}

static unsigned long weighted_cpuload(struct rq *rq);
static unsigned long source_load(int cpu, int type);
static unsigned long target_load(int cpu, int type);

/* Cached statistics for all CPUs within a node */
struct numa_stats {
	unsigned long load;

	/* Total compute capacity of CPUs on a node */
	unsigned long compute_capacity;
};

/*
 * XXX borrowed from update_sg_lb_stats
 */
static void update_numa_stats(struct numa_stats *ns, int nid)
{
	int cpu;

	memset(ns, 0, sizeof(*ns));
	for_each_cpu(cpu, cpumask_of_node(nid)) {
		struct rq *rq = cpu_rq(cpu);

		ns->load += weighted_cpuload(rq);
		ns->compute_capacity += capacity_of(cpu);
	}

}

struct task_numa_env {
	struct task_struct *p;

	int src_cpu, src_nid;
	int dst_cpu, dst_nid;

	struct numa_stats src_stats, dst_stats;

	int imbalance_pct;
	int dist;

	struct task_struct *best_task;
	long best_imp;
	int best_cpu;
};

static void task_numa_assign(struct task_numa_env *env,
			     struct task_struct *p, long imp)
{
	struct rq *rq = cpu_rq(env->dst_cpu);

	/* Bail out if run-queue part of active NUMA balance. */
	if (xchg(&rq->numa_migrate_on, 1))
		return;

	/*
	 * Clear previous best_cpu/rq numa-migrate flag, since task now
	 * found a better CPU to move/swap.
	 */
	if (env->best_cpu != -1) {
		rq = cpu_rq(env->best_cpu);
		WRITE_ONCE(rq->numa_migrate_on, 0);
	}

	if (env->best_task)
		put_task_struct(env->best_task);
	if (p)
		get_task_struct(p);

	env->best_task = p;
	env->best_imp = imp;
	env->best_cpu = env->dst_cpu;
}

static bool load_too_imbalanced(long src_load, long dst_load,
				struct task_numa_env *env)
{
	long imb, old_imb;
	long orig_src_load, orig_dst_load;
	long src_capacity, dst_capacity;

	/*
	 * The load is corrected for the CPU capacity available on each node.
	 *
	 * src_load        dst_load
	 * ------------ vs ---------
	 * src_capacity    dst_capacity
	 */
	src_capacity = env->src_stats.compute_capacity;
	dst_capacity = env->dst_stats.compute_capacity;

	imb = abs(dst_load * src_capacity - src_load * dst_capacity);

	orig_src_load = env->src_stats.load;
	orig_dst_load = env->dst_stats.load;

	old_imb = abs(orig_dst_load * src_capacity - orig_src_load * dst_capacity);

	/* Would this change make things worse? */
	return (imb > old_imb);
}

/*
 * Maximum NUMA importance can be 1998 (2*999);
 * SMALLIMP @ 30 would be close to 1998/64.
 * Used to deter task migration.
 */
#define SMALLIMP	30

/*
 * This checks if the overall compute and NUMA accesses of the system would
 * be improved if the source tasks was migrated to the target dst_cpu taking
 * into account that it might be best if task running on the dst_cpu should
 * be exchanged with the source task
 */
static void task_numa_compare(struct task_numa_env *env,
			      long taskimp, long groupimp, bool maymove)
{
	struct rq *dst_rq = cpu_rq(env->dst_cpu);
	struct task_struct *cur;
	long src_load, dst_load;
	long load;
	long imp = env->p->numa_group ? groupimp : taskimp;
	long moveimp = imp;
	int dist = env->dist;

	if (READ_ONCE(dst_rq->numa_migrate_on))
		return;

	rcu_read_lock();
	cur = task_rcu_dereference(&dst_rq->curr);
	if (cur && ((cur->flags & PF_EXITING) || is_idle_task(cur)))
		cur = NULL;

	/*
	 * Because we have preemption enabled we can get migrated around and
	 * end try selecting ourselves (current == env->p) as a swap candidate.
	 */
	if (cur == env->p)
		goto unlock;

	if (!cur) {
		if (maymove && moveimp >= env->best_imp)
			goto assign;
		else
			goto unlock;
	}

	/*
	 * "imp" is the fault differential for the source task between the
	 * source and destination node. Calculate the total differential for
	 * the source task and potential destination task. The more negative
	 * the value is, the more remote accesses that would be expected to
	 * be incurred if the tasks were swapped.
	 */
	/* Skip this swap candidate if cannot move to the source cpu */
	if (!cpumask_test_cpu(env->src_cpu, cur->cpus_ptr))
		goto unlock;

	/*
	 * If dst and source tasks are in the same NUMA group, or not
	 * in any group then look only at task weights.
	 */
	if (cur->numa_group == env->p->numa_group) {
		imp = taskimp + task_weight(cur, env->src_nid, dist) -
		      task_weight(cur, env->dst_nid, dist);
		/*
		 * Add some hysteresis to prevent swapping the
		 * tasks within a group over tiny differences.
		 */
		if (cur->numa_group)
			imp -= imp / 16;
	} else {
		/*
		 * Compare the group weights. If a task is all by itself
		 * (not part of a group), use the task weight instead.
		 */
		if (cur->numa_group && env->p->numa_group)
			imp += group_weight(cur, env->src_nid, dist) -
			       group_weight(cur, env->dst_nid, dist);
		else
			imp += task_weight(cur, env->src_nid, dist) -
			       task_weight(cur, env->dst_nid, dist);
	}

	if (maymove && moveimp > imp && moveimp > env->best_imp) {
		imp = moveimp;
		cur = NULL;
		goto assign;
	}

	/*
	 * If the NUMA importance is less than SMALLIMP,
	 * task migration might only result in ping pong
	 * of tasks and also hurt performance due to cache
	 * misses.
	 */
	if (imp < SMALLIMP || imp <= env->best_imp + SMALLIMP / 2)
		goto unlock;

	/*
	 * In the overloaded case, try and keep the load balanced.
	 */
	load = task_h_load(env->p) - task_h_load(cur);
	if (!load)
		goto assign;

	dst_load = env->dst_stats.load + load;
	src_load = env->src_stats.load - load;

	if (load_too_imbalanced(src_load, dst_load, env))
		goto unlock;

assign:
	/*
	 * One idle CPU per node is evaluated for a task numa move.
	 * Call select_idle_sibling to maybe find a better one.
	 */
	if (!cur) {
		/*
		 * select_idle_siblings() uses an per-CPU cpumask that
		 * can be used from IRQ context.
		 */
		local_irq_disable();
		env->dst_cpu = select_idle_sibling(env->p, env->src_cpu,
						   env->dst_cpu);
		local_irq_enable();
	}

	task_numa_assign(env, cur, imp);
unlock:
	rcu_read_unlock();
}

static void task_numa_find_cpu(struct task_numa_env *env,
				long taskimp, long groupimp)
{
	long src_load, dst_load, load;
	bool maymove = false;
	int cpu;

	load = task_h_load(env->p);
	dst_load = env->dst_stats.load + load;
	src_load = env->src_stats.load - load;

	/*
	 * If the improvement from just moving env->p direction is better
	 * than swapping tasks around, check if a move is possible.
	 */
	maymove = !load_too_imbalanced(src_load, dst_load, env);

	for_each_cpu(cpu, cpumask_of_node(env->dst_nid)) {
		/* Skip this CPU if the source task cannot migrate */
		if (!cpumask_test_cpu(cpu, env->p->cpus_ptr))
			continue;

		env->dst_cpu = cpu;
		task_numa_compare(env, taskimp, groupimp, maymove);
	}
}

static int task_numa_migrate(struct task_struct *p)
{
	struct task_numa_env env = {
		.p = p,

		.src_cpu = task_cpu(p),
		.src_nid = task_node(p),

		.imbalance_pct = 112,

		.best_task = NULL,
		.best_imp = 0,
		.best_cpu = -1,
	};
	struct sched_domain *sd;
	struct rq *best_rq;
	unsigned long taskweight, groupweight;
	int nid, ret, dist;
	long taskimp, groupimp;

	/*
	 * Pick the lowest SD_NUMA domain, as that would have the smallest
	 * imbalance and would be the first to start moving tasks about.
	 *
	 * And we want to avoid any moving of tasks about, as that would create
	 * random movement of tasks -- counter the numa conditions we're trying
	 * to satisfy here.
	 */
	rcu_read_lock();
	sd = rcu_dereference(per_cpu(sd_numa, env.src_cpu));
	if (sd)
		env.imbalance_pct = 100 + (sd->imbalance_pct - 100) / 2;
	rcu_read_unlock();

	/*
	 * Cpusets can break the scheduler domain tree into smaller
	 * balance domains, some of which do not cross NUMA boundaries.
	 * Tasks that are "trapped" in such domains cannot be migrated
	 * elsewhere, so there is no point in (re)trying.
	 */
	if (unlikely(!sd)) {
		sched_setnuma(p, task_node(p));
		return -EINVAL;
	}

	env.dst_nid = p->numa_preferred_nid;
	dist = env.dist = node_distance(env.src_nid, env.dst_nid);
	taskweight = task_weight(p, env.src_nid, dist);
	groupweight = group_weight(p, env.src_nid, dist);
	update_numa_stats(&env.src_stats, env.src_nid);
	taskimp = task_weight(p, env.dst_nid, dist) - taskweight;
	groupimp = group_weight(p, env.dst_nid, dist) - groupweight;
	update_numa_stats(&env.dst_stats, env.dst_nid);

	/* Try to find a spot on the preferred nid. */
	task_numa_find_cpu(&env, taskimp, groupimp);

	/*
	 * Look at other nodes in these cases:
	 * - there is no space available on the preferred_nid
	 * - the task is part of a numa_group that is interleaved across
	 *   multiple NUMA nodes; in order to better consolidate the group,
	 *   we need to check other locations.
	 */
	if (env.best_cpu == -1 || (p->numa_group && p->numa_group->active_nodes > 1)) {
		for_each_online_node(nid) {
			if (nid == env.src_nid || nid == p->numa_preferred_nid)
				continue;

			dist = node_distance(env.src_nid, env.dst_nid);
			if (sched_numa_topology_type == NUMA_BACKPLANE &&
						dist != env.dist) {
				taskweight = task_weight(p, env.src_nid, dist);
				groupweight = group_weight(p, env.src_nid, dist);
			}

			/* Only consider nodes where both task and groups benefit */
			taskimp = task_weight(p, nid, dist) - taskweight;
			groupimp = group_weight(p, nid, dist) - groupweight;
			if (taskimp < 0 && groupimp < 0)
				continue;

			env.dist = dist;
			env.dst_nid = nid;
			update_numa_stats(&env.dst_stats, env.dst_nid);
			task_numa_find_cpu(&env, taskimp, groupimp);
		}
	}

	/*
	 * If the task is part of a workload that spans multiple NUMA nodes,
	 * and is migrating into one of the workload's active nodes, remember
	 * this node as the task's preferred numa node, so the workload can
	 * settle down.
	 * A task that migrated to a second choice node will be better off
	 * trying for a better one later. Do not set the preferred node here.
	 */
	if (p->numa_group) {
		if (env.best_cpu == -1)
			nid = env.src_nid;
		else
			nid = cpu_to_node(env.best_cpu);

		if (nid != p->numa_preferred_nid)
			sched_setnuma(p, nid);
	}

	/* No better CPU than the current one was found. */
	if (env.best_cpu == -1)
		return -EAGAIN;

	best_rq = cpu_rq(env.best_cpu);
	if (env.best_task == NULL) {
		ret = migrate_task_to(p, env.best_cpu);
		WRITE_ONCE(best_rq->numa_migrate_on, 0);
		if (ret != 0)
			trace_sched_stick_numa(p, env.src_cpu, env.best_cpu);
		return ret;
	}

	ret = migrate_swap(p, env.best_task, env.best_cpu, env.src_cpu);
	WRITE_ONCE(best_rq->numa_migrate_on, 0);

	if (ret != 0)
		trace_sched_stick_numa(p, env.src_cpu, task_cpu(env.best_task));
	put_task_struct(env.best_task);
	return ret;
}

/* Attempt to migrate a task to a CPU on the preferred node. */
static void numa_migrate_preferred(struct task_struct *p)
{
	unsigned long interval = HZ;

	/* This task has no NUMA fault statistics yet */
	if (unlikely(p->numa_preferred_nid == -1 || !p->numa_faults))
		return;

	/* Periodically retry migrating the task to the preferred node */
	interval = min(interval, msecs_to_jiffies(p->numa_scan_period) / 16);
	p->numa_migrate_retry = jiffies + interval;

	/* Success if task is already running on preferred CPU */
	if (task_node(p) == p->numa_preferred_nid)
		return;

	/* Otherwise, try migrate to a CPU on the preferred node */
	task_numa_migrate(p);
}

/*
 * Find out how many nodes on the workload is actively running on. Do this by
 * tracking the nodes from which NUMA hinting faults are triggered. This can
 * be different from the set of nodes where the workload's memory is currently
 * located.
 */
static void numa_group_count_active_nodes(struct numa_group *numa_group)
{
	unsigned long faults, max_faults = 0;
	int nid, active_nodes = 0;

	for_each_online_node(nid) {
		faults = group_faults_cpu(numa_group, nid);
		if (faults > max_faults)
			max_faults = faults;
	}

	for_each_online_node(nid) {
		faults = group_faults_cpu(numa_group, nid);
		if (faults * ACTIVE_NODE_FRACTION > max_faults)
			active_nodes++;
	}

	numa_group->max_faults_cpu = max_faults;
	numa_group->active_nodes = active_nodes;
}

/*
 * When adapting the scan rate, the period is divided into NUMA_PERIOD_SLOTS
 * increments. The more local the fault statistics are, the higher the scan
 * period will be for the next scan window. If local/(local+remote) ratio is
 * below NUMA_PERIOD_THRESHOLD (where range of ratio is 1..NUMA_PERIOD_SLOTS)
 * the scan period will decrease. Aim for 70% local accesses.
 */
#define NUMA_PERIOD_SLOTS 10
#define NUMA_PERIOD_THRESHOLD 7

/*
 * Increase the scan period (slow down scanning) if the majority of
 * our memory is already on our local node, or if the majority of
 * the page accesses are shared with other processes.
 * Otherwise, decrease the scan period.
 */
static void update_task_scan_period(struct task_struct *p,
			unsigned long shared, unsigned long private)
{
	unsigned int period_slot;
	int lr_ratio, ps_ratio;
	int diff;

	unsigned long remote = p->numa_faults_locality[0];
	unsigned long local = p->numa_faults_locality[1];

	/*
	 * If there were no record hinting faults then either the task is
	 * completely idle or all activity is areas that are not of interest
	 * to automatic numa balancing. Related to that, if there were failed
	 * migration then it implies we are migrating too quickly or the local
	 * node is overloaded. In either case, scan slower
	 */
	if (local + shared == 0 || p->numa_faults_locality[2]) {
		p->numa_scan_period = min(p->numa_scan_period_max,
			p->numa_scan_period << 1);

		p->mm->numa_next_scan = jiffies +
			msecs_to_jiffies(p->numa_scan_period);

		return;
	}

	/*
	 * Prepare to scale scan period relative to the current period.
	 *	 == NUMA_PERIOD_THRESHOLD scan period stays the same
	 *       <  NUMA_PERIOD_THRESHOLD scan period decreases (scan faster)
	 *	 >= NUMA_PERIOD_THRESHOLD scan period increases (scan slower)
	 */
	period_slot = DIV_ROUND_UP(p->numa_scan_period, NUMA_PERIOD_SLOTS);
	lr_ratio = (local * NUMA_PERIOD_SLOTS) / (local + remote);
	ps_ratio = (private * NUMA_PERIOD_SLOTS) / (private + shared);

	if (ps_ratio >= NUMA_PERIOD_THRESHOLD) {
		/*
		 * Most memory accesses are local. There is no need to
		 * do fast NUMA scanning, since memory is already local.
		 */
		int slot = ps_ratio - NUMA_PERIOD_THRESHOLD;
		if (!slot)
			slot = 1;
		diff = slot * period_slot;
	} else if (lr_ratio >= NUMA_PERIOD_THRESHOLD) {
		/*
		 * Most memory accesses are shared with other tasks.
		 * There is no point in continuing fast NUMA scanning,
		 * since other tasks may just move the memory elsewhere.
		 */
		int slot = lr_ratio - NUMA_PERIOD_THRESHOLD;
		if (!slot)
			slot = 1;
		diff = slot * period_slot;
	} else {
		/*
		 * Private memory faults exceed (SLOTS-THRESHOLD)/SLOTS,
		 * yet they are not on the local NUMA node. Speed up
		 * NUMA scanning to get the memory moved over.
		 */
		int ratio = max(lr_ratio, ps_ratio);
		diff = -(NUMA_PERIOD_THRESHOLD - ratio) * period_slot;
	}

	p->numa_scan_period = clamp(p->numa_scan_period + diff,
			task_scan_min(p), task_scan_max(p));
	memset(p->numa_faults_locality, 0, sizeof(p->numa_faults_locality));
}

/*
 * Get the fraction of time the task has been running since the last
 * NUMA placement cycle. The scheduler keeps similar statistics, but
 * decays those on a 32ms period, which is orders of magnitude off
 * from the dozens-of-seconds NUMA balancing period. Use the scheduler
 * stats only if the task is so new there are no NUMA statistics yet.
 */
static u64 numa_get_avg_runtime(struct task_struct *p, u64 *period)
{
	u64 runtime, delta, now;
	/* Use the start of this time slice to avoid calculations. */
	now = p->se.exec_start;
	runtime = p->se.sum_exec_runtime;

	if (p->last_task_numa_placement) {
		delta = runtime - p->last_sum_exec_runtime;
		*period = now - p->last_task_numa_placement;
	} else {
		delta = p->se.avg.load_sum;
		*period = LOAD_AVG_MAX;
	}

	p->last_sum_exec_runtime = runtime;
	p->last_task_numa_placement = now;

	return delta;
}

/*
 * Determine the preferred nid for a task in a numa_group. This needs to
 * be done in a way that produces consistent results with group_weight,
 * otherwise workloads might not converge.
 */
static int preferred_group_nid(struct task_struct *p, int nid)
{
	nodemask_t nodes;
	int dist;

	/* Direct connections between all NUMA nodes. */
	if (sched_numa_topology_type == NUMA_DIRECT)
		return nid;

	/*
	 * On a system with glueless mesh NUMA topology, group_weight
	 * scores nodes according to the number of NUMA hinting faults on
	 * both the node itself, and on nearby nodes.
	 */
	if (sched_numa_topology_type == NUMA_GLUELESS_MESH) {
		unsigned long score, max_score = 0;
		int node, max_node = nid;

		dist = sched_max_numa_distance;

		for_each_online_node(node) {
			score = group_weight(p, node, dist);
			if (score > max_score) {
				max_score = score;
				max_node = node;
			}
		}
		return max_node;
	}

	/*
	 * Finding the preferred nid in a system with NUMA backplane
	 * interconnect topology is more involved. The goal is to locate
	 * tasks from numa_groups near each other in the system, and
	 * untangle workloads from different sides of the system. This requires
	 * searching down the hierarchy of node groups, recursively searching
	 * inside the highest scoring group of nodes. The nodemask tricks
	 * keep the complexity of the search down.
	 */
	nodes = node_online_map;
	for (dist = sched_max_numa_distance; dist > LOCAL_DISTANCE; dist--) {
		unsigned long max_faults = 0;
		nodemask_t max_group = NODE_MASK_NONE;
		int a, b;

		/* Are there nodes at this distance from each other? */
		if (!find_numa_distance(dist))
			continue;

		for_each_node_mask(a, nodes) {
			unsigned long faults = 0;
			nodemask_t this_group;
			nodes_clear(this_group);

			/* Sum group's NUMA faults; includes a==b case. */
			for_each_node_mask(b, nodes) {
				if (node_distance(a, b) < dist) {
					faults += group_faults(p, b);
					node_set(b, this_group);
					node_clear(b, nodes);
				}
			}

			/* Remember the top group. */
			if (faults > max_faults) {
				max_faults = faults;
				max_group = this_group;
				/*
				 * subtle: at the smallest distance there is
				 * just one node left in each "group", the
				 * winner is the preferred nid.
				 */
				nid = a;
			}
		}
		/* Next round, evaluate the nodes within max_group. */
		if (!max_faults)
			break;
		nodes = max_group;
	}
	return nid;
}

static void task_numa_placement(struct task_struct *p)
{
	int seq, nid, max_nid = -1;
	unsigned long max_faults = 0;
	unsigned long fault_types[2] = { 0, 0 };
	unsigned long total_faults;
	u64 runtime, period;
	spinlock_t *group_lock = NULL;

	/*
	 * The p->mm->numa_scan_seq field gets updated without
	 * exclusive access. Use READ_ONCE() here to ensure
	 * that the field is read in a single access:
	 */
	seq = READ_ONCE(p->mm->numa_scan_seq);
	if (p->numa_scan_seq == seq)
		return;
	p->numa_scan_seq = seq;
	p->numa_scan_period_max = task_scan_max(p);

	total_faults = p->numa_faults_locality[0] +
		       p->numa_faults_locality[1];
	runtime = numa_get_avg_runtime(p, &period);

	/* If the task is part of a group prevent parallel updates to group stats */
	if (p->numa_group) {
		group_lock = &p->numa_group->lock;
		spin_lock_irq(group_lock);
	}

	/* Find the node with the highest number of faults */
	for_each_online_node(nid) {
		/* Keep track of the offsets in numa_faults array */
		int mem_idx, membuf_idx, cpu_idx, cpubuf_idx;
		unsigned long faults = 0, group_faults = 0;
		int priv;

		for (priv = 0; priv < NR_NUMA_HINT_FAULT_TYPES; priv++) {
			long diff, f_diff, f_weight;

			mem_idx = task_faults_idx(NUMA_MEM, nid, priv);
			membuf_idx = task_faults_idx(NUMA_MEMBUF, nid, priv);
			cpu_idx = task_faults_idx(NUMA_CPU, nid, priv);
			cpubuf_idx = task_faults_idx(NUMA_CPUBUF, nid, priv);

			/* Decay existing window, copy faults since last scan */
			diff = p->numa_faults[membuf_idx] - p->numa_faults[mem_idx] / 2;
			fault_types[priv] += p->numa_faults[membuf_idx];
			p->numa_faults[membuf_idx] = 0;

			/*
			 * Normalize the faults_from, so all tasks in a group
			 * count according to CPU use, instead of by the raw
			 * number of faults. Tasks with little runtime have
			 * little over-all impact on throughput, and thus their
			 * faults are less important.
			 */
			f_weight = div64_u64(runtime << 16, period + 1);
			f_weight = (f_weight * p->numa_faults[cpubuf_idx]) /
				   (total_faults + 1);
			f_diff = f_weight - p->numa_faults[cpu_idx] / 2;
			p->numa_faults[cpubuf_idx] = 0;

			p->numa_faults[mem_idx] += diff;
			p->numa_faults[cpu_idx] += f_diff;
			faults += p->numa_faults[mem_idx];
			p->total_numa_faults += diff;
			if (p->numa_group) {
				/*
				 * safe because we can only change our own group
				 *
				 * mem_idx represents the offset for a given
				 * nid and priv in a specific region because it
				 * is at the beginning of the numa_faults array.
				 */
				p->numa_group->faults[mem_idx] += diff;
				p->numa_group->faults_cpu[mem_idx] += f_diff;
				p->numa_group->total_faults += diff;
				group_faults += p->numa_group->faults[mem_idx];
			}
		}

		if (!p->numa_group) {
			if (faults > max_faults) {
				max_faults = faults;
				max_nid = nid;
			}
		} else if (group_faults > max_faults) {
			max_faults = group_faults;
			max_nid = nid;
		}
	}

	if (p->numa_group) {
		numa_group_count_active_nodes(p->numa_group);
		spin_unlock_irq(group_lock);
		max_nid = preferred_group_nid(p, max_nid);
	}

	if (max_faults) {
		/* Set the new preferred node */
		if (max_nid != p->numa_preferred_nid)
			sched_setnuma(p, max_nid);
	}

	update_task_scan_period(p, fault_types[0], fault_types[1]);
}

static inline int get_numa_group(struct numa_group *grp)
{
	return atomic_inc_not_zero(&grp->refcount);
}

static inline void put_numa_group(struct numa_group *grp)
{
	if (atomic_dec_and_test(&grp->refcount))
		kfree_rcu(grp, rcu);
}

static void task_numa_group(struct task_struct *p, int cpupid, int flags,
			int *priv)
{
	struct numa_group *grp, *my_grp;
	struct task_struct *tsk;
	bool join = false;
	int cpu = cpupid_to_cpu(cpupid);
	int i;

	if (unlikely(!p->numa_group)) {
		unsigned int size = sizeof(struct numa_group) +
				    4*nr_node_ids*sizeof(unsigned long);

		grp = kzalloc(size, GFP_KERNEL | __GFP_NOWARN);
		if (!grp)
			return;

		atomic_set(&grp->refcount, 1);
		grp->active_nodes = 1;
		grp->max_faults_cpu = 0;
		spin_lock_init(&grp->lock);
		grp->gid = p->pid;
		/* Second half of the array tracks nids where faults happen */
		grp->faults_cpu = grp->faults + NR_NUMA_HINT_FAULT_TYPES *
						nr_node_ids;

		for (i = 0; i < NR_NUMA_HINT_FAULT_STATS * nr_node_ids; i++)
			grp->faults[i] = p->numa_faults[i];

		grp->total_faults = p->total_numa_faults;

		grp->nr_tasks++;
		rcu_assign_pointer(p->numa_group, grp);
	}

	rcu_read_lock();
	tsk = READ_ONCE(cpu_rq(cpu)->curr);

	if (!cpupid_match_pid(tsk, cpupid))
		goto no_join;

	grp = rcu_dereference(tsk->numa_group);
	if (!grp)
		goto no_join;

	my_grp = p->numa_group;
	if (grp == my_grp)
		goto no_join;

	/*
	 * Only join the other group if its bigger; if we're the bigger group,
	 * the other task will join us.
	 */
	if (my_grp->nr_tasks > grp->nr_tasks)
		goto no_join;

	/*
	 * Tie-break on the grp address.
	 */
	if (my_grp->nr_tasks == grp->nr_tasks && my_grp > grp)
		goto no_join;

	/* Always join threads in the same process. */
	if (tsk->mm == current->mm)
		join = true;

	/* Simple filter to avoid false positives due to PID collisions */
	if (flags & TNF_SHARED)
		join = true;

	/* Update priv based on whether false sharing was detected */
	*priv = !join;

	if (join && !get_numa_group(grp))
		goto no_join;

	rcu_read_unlock();

	if (!join)
		return;

	BUG_ON(irqs_disabled());
	double_lock_irq(&my_grp->lock, &grp->lock);

	for (i = 0; i < NR_NUMA_HINT_FAULT_STATS * nr_node_ids; i++) {
		my_grp->faults[i] -= p->numa_faults[i];
		grp->faults[i] += p->numa_faults[i];
	}
	my_grp->total_faults -= p->total_numa_faults;
	grp->total_faults += p->total_numa_faults;

	my_grp->nr_tasks--;
	grp->nr_tasks++;

	spin_unlock(&my_grp->lock);
	spin_unlock_irq(&grp->lock);

	rcu_assign_pointer(p->numa_group, grp);

	put_numa_group(my_grp);
	return;

no_join:
	rcu_read_unlock();
	return;
}

void task_numa_free(struct task_struct *p)
{
	struct numa_group *grp = p->numa_group;
	void *numa_faults = p->numa_faults;
	unsigned long flags;
	int i;

	if (grp) {
		spin_lock_irqsave(&grp->lock, flags);
		for (i = 0; i < NR_NUMA_HINT_FAULT_STATS * nr_node_ids; i++)
			grp->faults[i] -= p->numa_faults[i];
		grp->total_faults -= p->total_numa_faults;

		grp->nr_tasks--;
		spin_unlock_irqrestore(&grp->lock, flags);
		RCU_INIT_POINTER(p->numa_group, NULL);
		put_numa_group(grp);
	}

	p->numa_faults = NULL;
	kfree(numa_faults);
}

/*
 * Got a PROT_NONE fault for a page on @node.
 */
void task_numa_fault(int last_cpupid, int mem_node, int pages, int flags)
{
	struct task_struct *p = current;
	bool migrated = flags & TNF_MIGRATED;
	int cpu_node = task_node(current);
	int local = !!(flags & TNF_FAULT_LOCAL);
	struct numa_group *ng;
	int priv;

	if (!static_branch_likely(&sched_numa_balancing))
		return;

	/* for example, ksmd faulting in a user's mm */
	if (!p->mm)
		return;

	/* Allocate buffer to track faults on a per-node basis */
	if (unlikely(!p->numa_faults)) {
		int size = sizeof(*p->numa_faults) *
			   NR_NUMA_HINT_FAULT_BUCKETS * nr_node_ids;

		p->numa_faults = kzalloc(size, GFP_KERNEL|__GFP_NOWARN);
		if (!p->numa_faults)
			return;

		p->total_numa_faults = 0;
		memset(p->numa_faults_locality, 0, sizeof(p->numa_faults_locality));
	}

	/*
	 * First accesses are treated as private, otherwise consider accesses
	 * to be private if the accessing pid has not changed
	 */
	if (unlikely(last_cpupid == (-1 & LAST_CPUPID_MASK))) {
		priv = 1;
	} else {
		priv = cpupid_match_pid(p, last_cpupid);
		if (!priv && !(flags & TNF_NO_GROUP))
			task_numa_group(p, last_cpupid, flags, &priv);
	}

	/*
	 * If a workload spans multiple NUMA nodes, a shared fault that
	 * occurs wholly within the set of nodes that the workload is
	 * actively using should be counted as local. This allows the
	 * scan rate to slow down when a workload has settled down.
	 */
	ng = p->numa_group;
	if (!priv && !local && ng && ng->active_nodes > 1 &&
				numa_is_active_node(cpu_node, ng) &&
				numa_is_active_node(mem_node, ng))
		local = 1;

	/*
	 * Retry to migrate task to preferred node periodically, in case it
	 * previously failed, or the scheduler moved us.
	 */
	if (time_after(jiffies, p->numa_migrate_retry)) {
		task_numa_placement(p);
		numa_migrate_preferred(p);
	}

	if (migrated)
		p->numa_pages_migrated += pages;
	if (flags & TNF_MIGRATE_FAIL)
		p->numa_faults_locality[2] += pages;

	p->numa_faults[task_faults_idx(NUMA_MEMBUF, mem_node, priv)] += pages;
	p->numa_faults[task_faults_idx(NUMA_CPUBUF, cpu_node, priv)] += pages;
	p->numa_faults_locality[local] += pages;
}

static void reset_ptenuma_scan(struct task_struct *p)
{
	/*
	 * We only did a read acquisition of the mmap sem, so
	 * p->mm->numa_scan_seq is written to without exclusive access
	 * and the update is not guaranteed to be atomic. That's not
	 * much of an issue though, since this is just used for
	 * statistical sampling. Use READ_ONCE/WRITE_ONCE, which are not
	 * expensive, to avoid any form of compiler optimizations:
	 */
	WRITE_ONCE(p->mm->numa_scan_seq, READ_ONCE(p->mm->numa_scan_seq) + 1);
	p->mm->numa_scan_offset = 0;
}

/*
 * The expensive part of numa migration is done from task_work context.
 * Triggered from task_tick_numa().
 */
void task_numa_work(struct callback_head *work)
{
	unsigned long migrate, next_scan, now = jiffies;
	struct task_struct *p = current;
	struct mm_struct *mm = p->mm;
	u64 runtime = p->se.sum_exec_runtime;
	struct vm_area_struct *vma;
	unsigned long start, end;
	unsigned long nr_pte_updates = 0;
	long pages, virtpages;

	SCHED_WARN_ON(p != container_of(work, struct task_struct, numa_work));

	work->next = work; /* protect against double add */
	/*
	 * Who cares about NUMA placement when they're dying.
	 *
	 * NOTE: make sure not to dereference p->mm before this check,
	 * exit_task_work() happens _after_ exit_mm() so we could be called
	 * without p->mm even though we still had it when we enqueued this
	 * work.
	 */
	if (p->flags & PF_EXITING)
		return;

	if (!mm->numa_next_scan) {
		mm->numa_next_scan = now +
			msecs_to_jiffies(sysctl_numa_balancing_scan_delay);
	}

	/*
	 * Enforce maximal scan/migration frequency..
	 */
	migrate = mm->numa_next_scan;
	if (time_before(now, migrate))
		return;

	if (p->numa_scan_period == 0) {
		p->numa_scan_period_max = task_scan_max(p);
		p->numa_scan_period = task_scan_start(p);
	}

	next_scan = now + msecs_to_jiffies(p->numa_scan_period);
	if (cmpxchg(&mm->numa_next_scan, migrate, next_scan) != migrate)
		return;

	/*
	 * Delay this task enough that another task of this mm will likely win
	 * the next time around.
	 */
	p->node_stamp += 2 * TICK_NSEC;

	start = mm->numa_scan_offset;
	pages = sysctl_numa_balancing_scan_size;
	pages <<= 20 - PAGE_SHIFT; /* MB in pages */
	virtpages = pages * 8;	   /* Scan up to this much virtual space */
	if (!pages)
		return;


	if (!down_read_trylock(&mm->mmap_sem))
		return;
	vma = find_vma(mm, start);
	if (!vma) {
		reset_ptenuma_scan(p);
		start = 0;
		vma = mm->mmap;
	}
	for (; vma; vma = vma->vm_next) {
		if (!vma_migratable(vma) || !vma_policy_mof(vma) ||
			is_vm_hugetlb_page(vma) || (vma->vm_flags & VM_MIXEDMAP)) {
			continue;
		}

		/*
		 * Shared library pages mapped by multiple processes are not
		 * migrated as it is expected they are cache replicated. Avoid
		 * hinting faults in read-only file-backed mappings or the vdso
		 * as migrating the pages will be of marginal benefit.
		 */
		if (!vma->vm_mm ||
		    (vma->vm_file && (vma->vm_flags & (VM_READ|VM_WRITE)) == (VM_READ)))
			continue;

		/*
		 * Skip inaccessible VMAs to avoid any confusion between
		 * PROT_NONE and NUMA hinting ptes
		 */
		if (!(vma->vm_flags & (VM_READ | VM_EXEC | VM_WRITE)))
			continue;

		do {
			start = max(start, vma->vm_start);
			end = ALIGN(start + (pages << PAGE_SHIFT), HPAGE_SIZE);
			end = min(end, vma->vm_end);
			nr_pte_updates = change_prot_numa(vma, start, end);

			/*
			 * Try to scan sysctl_numa_balancing_size worth of
			 * hpages that have at least one present PTE that
			 * is not already pte-numa. If the VMA contains
			 * areas that are unused or already full of prot_numa
			 * PTEs, scan up to virtpages, to skip through those
			 * areas faster.
			 */
			if (nr_pte_updates)
				pages -= (end - start) >> PAGE_SHIFT;
			virtpages -= (end - start) >> PAGE_SHIFT;

			start = end;
			if (pages <= 0 || virtpages <= 0)
				goto out;

			cond_resched();
		} while (end != vma->vm_end);
	}

out:
	/*
	 * It is possible to reach the end of the VMA list but the last few
	 * VMAs are not guaranteed to the vma_migratable. If they are not, we
	 * would find the !migratable VMA on the next scan but not reset the
	 * scanner to the start so check it now.
	 */
	if (vma)
		mm->numa_scan_offset = start;
	else
		reset_ptenuma_scan(p);
	up_read(&mm->mmap_sem);

	/*
	 * Make sure tasks use at least 32x as much time to run other code
	 * than they used here, to limit NUMA PTE scanning overhead to 3% max.
	 * Usually update_task_scan_period slows down scanning enough; on an
	 * overloaded system we need to limit overhead on a per task basis.
	 */
	if (unlikely(p->se.sum_exec_runtime != runtime)) {
		u64 diff = p->se.sum_exec_runtime - runtime;
		p->node_stamp += 32 * diff;
	}
}

/*
 * Drive the periodic memory faults..
 */
void task_tick_numa(struct rq *rq, struct task_struct *curr)
{
	struct callback_head *work = &curr->numa_work;
	u64 period, now;

	/*
	 * We don't care about NUMA placement if we don't have memory.
	 */
	if (!curr->mm || (curr->flags & PF_EXITING) || work->next != work)
		return;

	/*
	 * Using runtime rather than walltime has the dual advantage that
	 * we (mostly) drive the selection from busy threads and that the
	 * task needs to have done some actual work before we bother with
	 * NUMA placement.
	 */
	now = curr->se.sum_exec_runtime;
	period = (u64)curr->numa_scan_period * NSEC_PER_MSEC;

	if (now > curr->node_stamp + period) {
		if (!curr->node_stamp)
			curr->numa_scan_period = task_scan_start(curr);
		curr->node_stamp += period;

		if (!time_before(jiffies, curr->mm->numa_next_scan)) {
			init_task_work(work, task_numa_work); /* TODO: move this into sched_fork() */
			task_work_add(curr, work, true);
		}
	}
}

static void update_scan_period(struct task_struct *p, int new_cpu)
{
	int src_nid = cpu_to_node(task_cpu(p));
	int dst_nid = cpu_to_node(new_cpu);

	if (!static_branch_likely(&sched_numa_balancing))
		return;

	if (!p->mm || !p->numa_faults || (p->flags & PF_EXITING))
		return;

	if (src_nid == dst_nid)
		return;

	/*
	 * Allow resets if faults have been trapped before one scan
	 * has completed. This is most likely due to a new task that
	 * is pulled cross-node due to wakeups or load balancing.
	 */
	if (p->numa_scan_seq) {
		/*
		 * Avoid scan adjustments if moving to the preferred
		 * node or if the task was not previously running on
		 * the preferred node.
		 */
		if (dst_nid == p->numa_preferred_nid ||
		    (p->numa_preferred_nid != -1 && src_nid != p->numa_preferred_nid))
			return;
	}

	p->numa_scan_period = task_scan_start(p);
}

#else
static void task_tick_numa(struct rq *rq, struct task_struct *curr)
{
}

static inline void account_numa_enqueue(struct rq *rq, struct task_struct *p)
{
}

static inline void account_numa_dequeue(struct rq *rq, struct task_struct *p)
{
}

static inline void update_scan_period(struct task_struct *p, int new_cpu)
{
}

#endif /* CONFIG_NUMA_BALANCING */

static void
account_entity_enqueue(struct cfs_rq *cfs_rq, struct sched_entity *se)
{
	update_load_add(&cfs_rq->load, se->load.weight);
	if (!parent_entity(se))
		update_load_add(&rq_of(cfs_rq)->load, se->load.weight);
#ifdef CONFIG_SMP
	if (entity_is_task(se)) {
		struct rq *rq = rq_of(cfs_rq);

		account_numa_enqueue(rq, task_of(se));
		list_add(&se->group_node, &rq->cfs_tasks);
	}
#endif
	cfs_rq->nr_running++;
}

static void
account_entity_dequeue(struct cfs_rq *cfs_rq, struct sched_entity *se)
{
	update_load_sub(&cfs_rq->load, se->load.weight);
	if (!parent_entity(se))
		update_load_sub(&rq_of(cfs_rq)->load, se->load.weight);
#ifdef CONFIG_SMP
	if (entity_is_task(se)) {
		account_numa_dequeue(rq_of(cfs_rq), task_of(se));
		list_del_init(&se->group_node);
	}
#endif
	cfs_rq->nr_running--;
}

/*
 * Signed add and clamp on underflow.
 *
 * Explicitly do a load-store to ensure the intermediate value never hits
 * memory. This allows lockless observations without ever seeing the negative
 * values.
 */
#define add_positive(_ptr, _val) do {                           \
	typeof(_ptr) ptr = (_ptr);                              \
	typeof(_val) val = (_val);                              \
	typeof(*ptr) res, var = READ_ONCE(*ptr);                \
								\
	res = var + val;                                        \
								\
	if (val < 0 && res > var)                               \
		res = 0;                                        \
								\
	WRITE_ONCE(*ptr, res);                                  \
} while (0)

/*
 * Unsigned subtract and clamp on underflow.
 *
 * Explicitly do a load-store to ensure the intermediate value never hits
 * memory. This allows lockless observations without ever seeing the negative
 * values.
 */
#define sub_positive(_ptr, _val) do {				\
	typeof(_ptr) ptr = (_ptr);				\
	typeof(*ptr) val = (_val);				\
	typeof(*ptr) res, var = READ_ONCE(*ptr);		\
	res = var - val;					\
	if (res > var)						\
		res = 0;					\
	WRITE_ONCE(*ptr, res);					\
} while (0)

/*
 * Remove and clamp on negative, from a local variable.
 *
 * A variant of sub_positive(), which does not use explicit load-store
 * and is thus optimized for local variable updates.
 */
#define lsub_positive(_ptr, _val) do {				\
	typeof(_ptr) ptr = (_ptr);				\
	*ptr -= min_t(typeof(*ptr), *ptr, _val);		\
} while (0)

#ifdef CONFIG_SMP
static inline void
enqueue_runnable_load_avg(struct cfs_rq *cfs_rq, struct sched_entity *se)
{
	cfs_rq->runnable_weight += se->runnable_weight;

	cfs_rq->avg.runnable_load_avg += se->avg.runnable_load_avg;
	cfs_rq->avg.runnable_load_sum += se_runnable(se) * se->avg.runnable_load_sum;
}

static inline void
dequeue_runnable_load_avg(struct cfs_rq *cfs_rq, struct sched_entity *se)
{
	cfs_rq->runnable_weight -= se->runnable_weight;

	sub_positive(&cfs_rq->avg.runnable_load_avg, se->avg.runnable_load_avg);
	sub_positive(&cfs_rq->avg.runnable_load_sum,
		     se_runnable(se) * se->avg.runnable_load_sum);
}

static inline void
enqueue_load_avg(struct cfs_rq *cfs_rq, struct sched_entity *se)
{
	cfs_rq->avg.load_avg += se->avg.load_avg;
	cfs_rq->avg.load_sum += se_weight(se) * se->avg.load_sum;
}

static inline void
dequeue_load_avg(struct cfs_rq *cfs_rq, struct sched_entity *se)
{
	sub_positive(&cfs_rq->avg.load_avg, se->avg.load_avg);
	sub_positive(&cfs_rq->avg.load_sum, se_weight(se) * se->avg.load_sum);
}
#else
static inline void
enqueue_runnable_load_avg(struct cfs_rq *cfs_rq, struct sched_entity *se) { }
static inline void
dequeue_runnable_load_avg(struct cfs_rq *cfs_rq, struct sched_entity *se) { }
static inline void
enqueue_load_avg(struct cfs_rq *cfs_rq, struct sched_entity *se) { }
static inline void
dequeue_load_avg(struct cfs_rq *cfs_rq, struct sched_entity *se) { }
#endif

static void reweight_entity(struct cfs_rq *cfs_rq, struct sched_entity *se,
			    unsigned long weight, unsigned long runnable)
{
	if (se->on_rq) {
		/* commit outstanding execution time */
		if (cfs_rq->curr == se)
			update_curr(cfs_rq);
		account_entity_dequeue(cfs_rq, se);
		dequeue_runnable_load_avg(cfs_rq, se);
	}
	dequeue_load_avg(cfs_rq, se);

	se->runnable_weight = runnable;
	update_load_set(&se->load, weight);

#ifdef CONFIG_SMP
	do {
		u32 divider = LOAD_AVG_MAX - 1024 + se->avg.period_contrib;

		se->avg.load_avg = div_u64(se_weight(se) * se->avg.load_sum, divider);
		se->avg.runnable_load_avg =
			div_u64(se_runnable(se) * se->avg.runnable_load_sum, divider);
	} while (0);
#endif

	enqueue_load_avg(cfs_rq, se);
	if (se->on_rq) {
		account_entity_enqueue(cfs_rq, se);
		enqueue_runnable_load_avg(cfs_rq, se);
	}
}

void reweight_task(struct task_struct *p, int prio)
{
	struct sched_entity *se = &p->se;
	struct cfs_rq *cfs_rq = cfs_rq_of(se);
	struct load_weight *load = &se->load;
	unsigned long weight = scale_load(sched_prio_to_weight[prio]);

	reweight_entity(cfs_rq, se, weight, weight);
	load->inv_weight = sched_prio_to_wmult[prio];
}

#ifdef CONFIG_FAIR_GROUP_SCHED
#ifdef CONFIG_SMP
/*
 * All this does is approximate the hierarchical proportion which includes that
 * global sum we all love to hate.
 *
 * That is, the weight of a group entity, is the proportional share of the
 * group weight based on the group runqueue weights. That is:
 *
 *                     tg->weight * grq->load.weight
 *   ge->load.weight = -----------------------------               (1)
 *			  \Sum grq->load.weight
 *
 * Now, because computing that sum is prohibitively expensive to compute (been
 * there, done that) we approximate it with this average stuff. The average
 * moves slower and therefore the approximation is cheaper and more stable.
 *
 * So instead of the above, we substitute:
 *
 *   grq->load.weight -> grq->avg.load_avg                         (2)
 *
 * which yields the following:
 *
 *                     tg->weight * grq->avg.load_avg
 *   ge->load.weight = ------------------------------              (3)
 *				tg->load_avg
 *
 * Where: tg->load_avg ~= \Sum grq->avg.load_avg
 *
 * That is shares_avg, and it is right (given the approximation (2)).
 *
 * The problem with it is that because the average is slow -- it was designed
 * to be exactly that of course -- this leads to transients in boundary
 * conditions. In specific, the case where the group was idle and we start the
 * one task. It takes time for our CPU's grq->avg.load_avg to build up,
 * yielding bad latency etc..
 *
 * Now, in that special case (1) reduces to:
 *
 *                     tg->weight * grq->load.weight
 *   ge->load.weight = ----------------------------- = tg->weight   (4)
 *			    grp->load.weight
 *
 * That is, the sum collapses because all other CPUs are idle; the UP scenario.
 *
 * So what we do is modify our approximation (3) to approach (4) in the (near)
 * UP case, like:
 *
 *   ge->load.weight =
 *
 *              tg->weight * grq->load.weight
 *     ---------------------------------------------------         (5)
 *     tg->load_avg - grq->avg.load_avg + grq->load.weight
 *
 * But because grq->load.weight can drop to 0, resulting in a divide by zero,
 * we need to use grq->avg.load_avg as its lower bound, which then gives:
 *
 *
 *                     tg->weight * grq->load.weight
 *   ge->load.weight = -----------------------------		   (6)
 *				tg_load_avg'
 *
 * Where:
 *
 *   tg_load_avg' = tg->load_avg - grq->avg.load_avg +
 *                  max(grq->load.weight, grq->avg.load_avg)
 *
 * And that is shares_weight and is icky. In the (near) UP case it approaches
 * (4) while in the normal case it approaches (3). It consistently
 * overestimates the ge->load.weight and therefore:
 *
 *   \Sum ge->load.weight >= tg->weight
 *
 * hence icky!
 */
static long calc_group_shares(struct cfs_rq *cfs_rq)
{
	long tg_weight, tg_shares, load, shares;
	struct task_group *tg = cfs_rq->tg;

	tg_shares = READ_ONCE(tg->shares);

	load = max(scale_load_down(cfs_rq->load.weight), cfs_rq->avg.load_avg);

	tg_weight = atomic_long_read(&tg->load_avg);

	/* Ensure tg_weight >= load */
	tg_weight -= cfs_rq->tg_load_avg_contrib;
	tg_weight += load;

	shares = (tg_shares * load);
	if (tg_weight)
		shares /= tg_weight;

	/*
	 * MIN_SHARES has to be unscaled here to support per-CPU partitioning
	 * of a group with small tg->shares value. It is a floor value which is
	 * assigned as a minimum load.weight to the sched_entity representing
	 * the group on a CPU.
	 *
	 * E.g. on 64-bit for a group with tg->shares of scale_load(15)=15*1024
	 * on an 8-core system with 8 tasks each runnable on one CPU shares has
	 * to be 15*1024*1/8=1920 instead of scale_load(MIN_SHARES)=2*1024. In
	 * case no task is runnable on a CPU MIN_SHARES=2 should be returned
	 * instead of 0.
	 */
	return clamp_t(long, shares, MIN_SHARES, tg_shares);
}

/*
 * This calculates the effective runnable weight for a group entity based on
 * the group entity weight calculated above.
 *
 * Because of the above approximation (2), our group entity weight is
 * an load_avg based ratio (3). This means that it includes blocked load and
 * does not represent the runnable weight.
 *
 * Approximate the group entity's runnable weight per ratio from the group
 * runqueue:
 *
 *					     grq->avg.runnable_load_avg
 *   ge->runnable_weight = ge->load.weight * -------------------------- (7)
 *						 grq->avg.load_avg
 *
 * However, analogous to above, since the avg numbers are slow, this leads to
 * transients in the from-idle case. Instead we use:
 *
 *   ge->runnable_weight = ge->load.weight *
 *
 *		max(grq->avg.runnable_load_avg, grq->runnable_weight)
 *		-----------------------------------------------------	(8)
 *		      max(grq->avg.load_avg, grq->load.weight)
 *
 * Where these max() serve both to use the 'instant' values to fix the slow
 * from-idle and avoid the /0 on to-idle, similar to (6).
 */
static long calc_group_runnable(struct cfs_rq *cfs_rq, long shares)
{
	long runnable, load_avg;

	load_avg = max(cfs_rq->avg.load_avg,
		       scale_load_down(cfs_rq->load.weight));

	runnable = max(cfs_rq->avg.runnable_load_avg,
		       scale_load_down(cfs_rq->runnable_weight));

	runnable *= shares;
	if (load_avg)
		runnable /= load_avg;

	return clamp_t(long, runnable, MIN_SHARES, shares);
}
#endif /* CONFIG_SMP */

static inline int throttled_hierarchy(struct cfs_rq *cfs_rq);

/*
 * Recomputes the group entity based on the current state of its group
 * runqueue.
 */
static void update_cfs_group(struct sched_entity *se)
{
	struct cfs_rq *gcfs_rq = group_cfs_rq(se);
	long shares, runnable;

	if (!gcfs_rq)
		return;

	if (throttled_hierarchy(gcfs_rq))
		return;

#ifndef CONFIG_SMP
	runnable = shares = READ_ONCE(gcfs_rq->tg->shares);

	if (likely(se->load.weight == shares))
		return;
#else
	shares   = calc_group_shares(gcfs_rq);
	runnable = calc_group_runnable(gcfs_rq, shares);
#endif

	reweight_entity(cfs_rq_of(se), se, shares, runnable);
}

#else /* CONFIG_FAIR_GROUP_SCHED */
static inline void update_cfs_group(struct sched_entity *se)
{
}
#endif /* CONFIG_FAIR_GROUP_SCHED */

static inline void cfs_rq_util_change(struct cfs_rq *cfs_rq, int flags)
{
	struct rq *rq = rq_of(cfs_rq);

	if (&rq->cfs == cfs_rq || (flags & SCHED_CPUFREQ_MIGRATION)) {
		/*
		 * There are a few boundary cases this might miss but it should
		 * get called often enough that that should (hopefully) not be
		 * a real problem.
		 *
		 * It will not get called when we go idle, because the idle
		 * thread is a different class (!fair), nor will the utilization
		 * number include things like RT tasks.
		 *
		 * As is, the util number is not freq-invariant (we'd have to
		 * implement arch_scale_freq_capacity() for that).
		 *
		 * See cpu_util().
		 */
		cpufreq_update_util(rq, flags);
	}
}

#ifdef CONFIG_SMP
#ifdef CONFIG_FAIR_GROUP_SCHED
/**
 * update_tg_load_avg - update the tg's load avg
 * @cfs_rq: the cfs_rq whose avg changed
 * @force: update regardless of how small the difference
 *
 * This function 'ensures': tg->load_avg := \Sum tg->cfs_rq[]->avg.load.
 * However, because tg->load_avg is a global value there are performance
 * considerations.
 *
 * In order to avoid having to look at the other cfs_rq's, we use a
 * differential update where we store the last value we propagated. This in
 * turn allows skipping updates if the differential is 'small'.
 *
 * Updating tg's load_avg is necessary before update_cfs_share().
 */
static inline void update_tg_load_avg(struct cfs_rq *cfs_rq, int force)
{
	long delta = cfs_rq->avg.load_avg - cfs_rq->tg_load_avg_contrib;

	/*
	 * No need to update load_avg for root_task_group as it is not used.
	 */
	if (cfs_rq->tg == &root_task_group)
		return;

	if (force || abs(delta) > cfs_rq->tg_load_avg_contrib / 64) {
		atomic_long_add(delta, &cfs_rq->tg->load_avg);
		cfs_rq->tg_load_avg_contrib = cfs_rq->avg.load_avg;
	}
}

/*
 * Called within set_task_rq() right before setting a task's CPU. The
 * caller only guarantees p->pi_lock is held; no other assumptions,
 * including the state of rq->lock, should be made.
 */
void set_task_rq_fair(struct sched_entity *se,
		      struct cfs_rq *prev, struct cfs_rq *next)
{
	u64 p_last_update_time;
	u64 n_last_update_time;

	if (!sched_feat(ATTACH_AGE_LOAD))
		return;

	/*
	 * We are supposed to update the task to "current" time, then its up to
	 * date and ready to go to new CPU/cfs_rq. But we have difficulty in
	 * getting what current time is, so simply throw away the out-of-date
	 * time. This will result in the wakee task is less decayed, but giving
	 * the wakee more load sounds not bad.
	 */
	if (!(se->avg.last_update_time && prev))
		return;

#ifndef CONFIG_64BIT
	{
		u64 p_last_update_time_copy;
		u64 n_last_update_time_copy;

		do {
			p_last_update_time_copy = prev->load_last_update_time_copy;
			n_last_update_time_copy = next->load_last_update_time_copy;

			smp_rmb();

			p_last_update_time = prev->avg.last_update_time;
			n_last_update_time = next->avg.last_update_time;

		} while (p_last_update_time != p_last_update_time_copy ||
			 n_last_update_time != n_last_update_time_copy);
	}
#else
	p_last_update_time = prev->avg.last_update_time;
	n_last_update_time = next->avg.last_update_time;
#endif
	__update_load_avg_blocked_se(p_last_update_time, cpu_of(rq_of(prev)), se);
	se->avg.last_update_time = n_last_update_time;
}


/*
 * When on migration a sched_entity joins/leaves the PELT hierarchy, we need to
 * propagate its contribution. The key to this propagation is the invariant
 * that for each group:
 *
 *   ge->avg == grq->avg						(1)
 *
 * _IFF_ we look at the pure running and runnable sums. Because they
 * represent the very same entity, just at different points in the hierarchy.
 *
 * Per the above update_tg_cfs_util() is trivial and simply copies the running
 * sum over (but still wrong, because the group entity and group rq do not have
 * their PELT windows aligned).
 *
 * However, update_tg_cfs_runnable() is more complex. So we have:
 *
 *   ge->avg.load_avg = ge->load.weight * ge->avg.runnable_avg		(2)
 *
 * And since, like util, the runnable part should be directly transferable,
 * the following would _appear_ to be the straight forward approach:
 *
 *   grq->avg.load_avg = grq->load.weight * grq->avg.runnable_avg	(3)
 *
 * And per (1) we have:
 *
 *   ge->avg.runnable_avg == grq->avg.runnable_avg
 *
 * Which gives:
 *
 *                      ge->load.weight * grq->avg.load_avg
 *   ge->avg.load_avg = -----------------------------------		(4)
 *                               grq->load.weight
 *
 * Except that is wrong!
 *
 * Because while for entities historical weight is not important and we
 * really only care about our future and therefore can consider a pure
 * runnable sum, runqueues can NOT do this.
 *
 * We specifically want runqueues to have a load_avg that includes
 * historical weights. Those represent the blocked load, the load we expect
 * to (shortly) return to us. This only works by keeping the weights as
 * integral part of the sum. We therefore cannot decompose as per (3).
 *
 * Another reason this doesn't work is that runnable isn't a 0-sum entity.
 * Imagine a rq with 2 tasks that each are runnable 2/3 of the time. Then the
 * rq itself is runnable anywhere between 2/3 and 1 depending on how the
 * runnable section of these tasks overlap (or not). If they were to perfectly
 * align the rq as a whole would be runnable 2/3 of the time. If however we
 * always have at least 1 runnable task, the rq as a whole is always runnable.
 *
 * So we'll have to approximate.. :/
 *
 * Given the constraint:
 *
 *   ge->avg.running_sum <= ge->avg.runnable_sum <= LOAD_AVG_MAX
 *
 * We can construct a rule that adds runnable to a rq by assuming minimal
 * overlap.
 *
 * On removal, we'll assume each task is equally runnable; which yields:
 *
 *   grq->avg.runnable_sum = grq->avg.load_sum / grq->load.weight
 *
 * XXX: only do this for the part of runnable > running ?
 *
 */

static inline void
update_tg_cfs_util(struct cfs_rq *cfs_rq, struct sched_entity *se, struct cfs_rq *gcfs_rq)
{
	long delta = gcfs_rq->avg.util_avg - se->avg.util_avg;

	/* Nothing to update */
	if (!delta)
		return;

	/*
	 * The relation between sum and avg is:
	 *
	 *   LOAD_AVG_MAX - 1024 + sa->period_contrib
	 *
	 * however, the PELT windows are not aligned between grq and gse.
	 */

	/* Set new sched_entity's utilization */
	se->avg.util_avg = gcfs_rq->avg.util_avg;
	se->avg.util_sum = se->avg.util_avg * LOAD_AVG_MAX;

	/* Update parent cfs_rq utilization */
	add_positive(&cfs_rq->avg.util_avg, delta);
	cfs_rq->avg.util_sum = cfs_rq->avg.util_avg * LOAD_AVG_MAX;
}

static inline void
update_tg_cfs_runnable(struct cfs_rq *cfs_rq, struct sched_entity *se, struct cfs_rq *gcfs_rq)
{
	long delta_avg, running_sum, runnable_sum = gcfs_rq->prop_runnable_sum;
	unsigned long runnable_load_avg, load_avg;
	u64 runnable_load_sum, load_sum = 0;
	s64 delta_sum;

	if (!runnable_sum)
		return;

	gcfs_rq->prop_runnable_sum = 0;

	if (runnable_sum >= 0) {
		/*
		 * Add runnable; clip at LOAD_AVG_MAX. Reflects that until
		 * the CPU is saturated running == runnable.
		 */
		runnable_sum += se->avg.load_sum;
		runnable_sum = min(runnable_sum, (long)LOAD_AVG_MAX);
	} else {
		/*
		 * Estimate the new unweighted runnable_sum of the gcfs_rq by
		 * assuming all tasks are equally runnable.
		 */
		if (scale_load_down(gcfs_rq->load.weight)) {
			load_sum = div_s64(gcfs_rq->avg.load_sum,
				scale_load_down(gcfs_rq->load.weight));
		}

		/* But make sure to not inflate se's runnable */
		runnable_sum = min(se->avg.load_sum, load_sum);
	}

	/*
	 * runnable_sum can't be lower than running_sum
	 * As running sum is scale with CPU capacity wehreas the runnable sum
	 * is not we rescale running_sum 1st
	 */
	running_sum = se->avg.util_sum /
		arch_scale_cpu_capacity(NULL, cpu_of(rq_of(cfs_rq)));
	runnable_sum = max(runnable_sum, running_sum);

	load_sum = (s64)se_weight(se) * runnable_sum;
	load_avg = div_s64(load_sum, LOAD_AVG_MAX);

	delta_sum = load_sum - (s64)se_weight(se) * se->avg.load_sum;
	delta_avg = load_avg - se->avg.load_avg;

	se->avg.load_sum = runnable_sum;
	se->avg.load_avg = load_avg;
	add_positive(&cfs_rq->avg.load_avg, delta_avg);
	add_positive(&cfs_rq->avg.load_sum, delta_sum);

	runnable_load_sum = (s64)se_runnable(se) * runnable_sum;
	runnable_load_avg = div_s64(runnable_load_sum, LOAD_AVG_MAX);
	delta_sum = runnable_load_sum - se_weight(se) * se->avg.runnable_load_sum;
	delta_avg = runnable_load_avg - se->avg.runnable_load_avg;

	se->avg.runnable_load_sum = runnable_sum;
	se->avg.runnable_load_avg = runnable_load_avg;

	if (se->on_rq) {
		add_positive(&cfs_rq->avg.runnable_load_avg, delta_avg);
		add_positive(&cfs_rq->avg.runnable_load_sum, delta_sum);
	}
}

static inline void add_tg_cfs_propagate(struct cfs_rq *cfs_rq, long runnable_sum)
{
	cfs_rq->propagate = 1;
	cfs_rq->prop_runnable_sum += runnable_sum;
}

/* Update task and its cfs_rq load average */
static inline int propagate_entity_load_avg(struct sched_entity *se)
{
	struct cfs_rq *cfs_rq, *gcfs_rq;

	if (entity_is_task(se))
		return 0;

	gcfs_rq = group_cfs_rq(se);
	if (!gcfs_rq->propagate)
		return 0;

	gcfs_rq->propagate = 0;

	cfs_rq = cfs_rq_of(se);

	add_tg_cfs_propagate(cfs_rq, gcfs_rq->prop_runnable_sum);

	update_tg_cfs_util(cfs_rq, se, gcfs_rq);
	update_tg_cfs_runnable(cfs_rq, se, gcfs_rq);

	return 1;
}

/*
 * Check if we need to update the load and the utilization of a blocked
 * group_entity:
 */
static inline bool skip_blocked_update(struct sched_entity *se)
{
	struct cfs_rq *gcfs_rq = group_cfs_rq(se);

	/*
	 * If sched_entity still have not zero load or utilization, we have to
	 * decay it:
	 */
	if (se->avg.load_avg || se->avg.util_avg)
		return false;

	/*
	 * If there is a pending propagation, we have to update the load and
	 * the utilization of the sched_entity:
	 */
	if (gcfs_rq->propagate)
		return false;

	/*
	 * Otherwise, the load and the utilization of the sched_entity is
	 * already zero and there is no pending propagation, so it will be a
	 * waste of time to try to decay it:
	 */
	return true;
}

#else /* CONFIG_FAIR_GROUP_SCHED */

static inline void update_tg_load_avg(struct cfs_rq *cfs_rq, int force) {}

static inline int propagate_entity_load_avg(struct sched_entity *se)
{
	return 0;
}

static inline void add_tg_cfs_propagate(struct cfs_rq *cfs_rq, long runnable_sum) {}

#endif /* CONFIG_FAIR_GROUP_SCHED */

/**
 * update_cfs_rq_load_avg - update the cfs_rq's load/util averages
 * @now: current time, as per cfs_rq_clock_task()
 * @cfs_rq: cfs_rq to update
 *
 * The cfs_rq avg is the direct sum of all its entities (blocked and runnable)
 * avg. The immediate corollary is that all (fair) tasks must be attached, see
 * post_init_entity_util_avg().
 *
 * cfs_rq->avg is used for task_h_load() and update_cfs_share() for example.
 *
 * Returns true if the load decayed or we removed load.
 *
 * Since both these conditions indicate a changed cfs_rq->avg.load we should
 * call update_tg_load_avg() when this function returns true.
 */
static inline int
update_cfs_rq_load_avg(u64 now, struct cfs_rq *cfs_rq)
{
	unsigned long removed_load = 0, removed_util = 0, removed_runnable_sum = 0;
	struct sched_avg *sa = &cfs_rq->avg;
	int decayed = 0;

	if (cfs_rq->removed.nr) {
		unsigned long r;
		u32 divider = LOAD_AVG_MAX - 1024 + sa->period_contrib;

		raw_spin_lock(&cfs_rq->removed.lock);
		swap(cfs_rq->removed.util_avg, removed_util);
		swap(cfs_rq->removed.load_avg, removed_load);
		swap(cfs_rq->removed.runnable_sum, removed_runnable_sum);
		cfs_rq->removed.nr = 0;
		raw_spin_unlock(&cfs_rq->removed.lock);

		r = removed_load;
		sub_positive(&sa->load_avg, r);
		sub_positive(&sa->load_sum, r * divider);

		r = removed_util;
		sub_positive(&sa->util_avg, r);
		sub_positive(&sa->util_sum, r * divider);

		add_tg_cfs_propagate(cfs_rq, -(long)removed_runnable_sum);

		decayed = 1;
	}

	decayed |= __update_load_avg_cfs_rq(now, cpu_of(rq_of(cfs_rq)), cfs_rq);

#ifndef CONFIG_64BIT
	smp_wmb();
	cfs_rq->load_last_update_time_copy = sa->last_update_time;
#endif

	if (decayed)
		cfs_rq_util_change(cfs_rq, 0);

	return decayed;
}

/**
 * attach_entity_load_avg - attach this entity to its cfs_rq load avg
 * @cfs_rq: cfs_rq to attach to
 * @se: sched_entity to attach
 * @flags: migration hints
 *
 * Must call update_cfs_rq_load_avg() before this, since we rely on
 * cfs_rq->avg.last_update_time being current.
 */
static void attach_entity_load_avg(struct cfs_rq *cfs_rq, struct sched_entity *se, int flags)
{
	u32 divider = LOAD_AVG_MAX - 1024 + cfs_rq->avg.period_contrib;

	/*
	 * When we attach the @se to the @cfs_rq, we must align the decay
	 * window because without that, really weird and wonderful things can
	 * happen.
	 *
	 * XXX illustrate
	 */
	se->avg.last_update_time = cfs_rq->avg.last_update_time;
	se->avg.period_contrib = cfs_rq->avg.period_contrib;

	/*
	 * Hell(o) Nasty stuff.. we need to recompute _sum based on the new
	 * period_contrib. This isn't strictly correct, but since we're
	 * entirely outside of the PELT hierarchy, nobody cares if we truncate
	 * _sum a little.
	 */
	se->avg.util_sum = se->avg.util_avg * divider;

	se->avg.load_sum = divider;
	if (se_weight(se)) {
		se->avg.load_sum =
			div_u64(se->avg.load_avg * se->avg.load_sum, se_weight(se));
	}

	se->avg.runnable_load_sum = se->avg.load_sum;

	enqueue_load_avg(cfs_rq, se);
	cfs_rq->avg.util_avg += se->avg.util_avg;
	cfs_rq->avg.util_sum += se->avg.util_sum;

	add_tg_cfs_propagate(cfs_rq, se->avg.load_sum);

	cfs_rq_util_change(cfs_rq, flags);
}

/**
 * detach_entity_load_avg - detach this entity from its cfs_rq load avg
 * @cfs_rq: cfs_rq to detach from
 * @se: sched_entity to detach
 *
 * Must call update_cfs_rq_load_avg() before this, since we rely on
 * cfs_rq->avg.last_update_time being current.
 */
static void detach_entity_load_avg(struct cfs_rq *cfs_rq, struct sched_entity *se)
{
	dequeue_load_avg(cfs_rq, se);
	sub_positive(&cfs_rq->avg.util_avg, se->avg.util_avg);
	sub_positive(&cfs_rq->avg.util_sum, se->avg.util_sum);

	add_tg_cfs_propagate(cfs_rq, -se->avg.load_sum);

	cfs_rq_util_change(cfs_rq, 0);
}

/*
 * Optional action to be done while updating the load average
 */
#define UPDATE_TG	0x1
#define SKIP_AGE_LOAD	0x2
#define DO_ATTACH	0x4

/* Update task and its cfs_rq load average */
static inline void update_load_avg(struct cfs_rq *cfs_rq, struct sched_entity *se, int flags)
{
	u64 now = cfs_rq_clock_task(cfs_rq);
	struct rq *rq = rq_of(cfs_rq);
	int cpu = cpu_of(rq);
	int decayed;

	/*
	 * Track task load average for carrying it to new CPU after migrated, and
	 * track group sched_entity load average for task_h_load calc in migration
	 */
	if (se->avg.last_update_time && !(flags & SKIP_AGE_LOAD))
		__update_load_avg_se(now, cpu, cfs_rq, se);

	decayed  = update_cfs_rq_load_avg(now, cfs_rq);
	decayed |= propagate_entity_load_avg(se);

	if (!se->avg.last_update_time && (flags & DO_ATTACH)) {

		/*
		 * DO_ATTACH means we're here from enqueue_entity().
		 * !last_update_time means we've passed through
		 * migrate_task_rq_fair() indicating we migrated.
		 *
		 * IOW we're enqueueing a task on a new CPU.
		 */
		attach_entity_load_avg(cfs_rq, se, SCHED_CPUFREQ_MIGRATION);
		update_tg_load_avg(cfs_rq, 0);

	} else if (decayed && (flags & UPDATE_TG))
		update_tg_load_avg(cfs_rq, 0);
}

#ifndef CONFIG_64BIT
static inline u64 cfs_rq_last_update_time(struct cfs_rq *cfs_rq)
{
	u64 last_update_time_copy;
	u64 last_update_time;

	do {
		last_update_time_copy = cfs_rq->load_last_update_time_copy;
		smp_rmb();
		last_update_time = cfs_rq->avg.last_update_time;
	} while (last_update_time != last_update_time_copy);

	return last_update_time;
}
#else
static inline u64 cfs_rq_last_update_time(struct cfs_rq *cfs_rq)
{
	return cfs_rq->avg.last_update_time;
}
#endif

/*
 * Synchronize entity load avg of dequeued entity without locking
 * the previous rq.
 */
void sync_entity_load_avg(struct sched_entity *se)
{
	struct cfs_rq *cfs_rq = cfs_rq_of(se);
	u64 last_update_time;

	last_update_time = cfs_rq_last_update_time(cfs_rq);
	__update_load_avg_blocked_se(last_update_time, cpu_of(rq_of(cfs_rq)), se);
}

/*
 * Task first catches up with cfs_rq, and then subtract
 * itself from the cfs_rq (task must be off the queue now).
 */
void remove_entity_load_avg(struct sched_entity *se)
{
	struct cfs_rq *cfs_rq = cfs_rq_of(se);
	unsigned long flags;

	/*
	 * tasks cannot exit without having gone through wake_up_new_task() ->
	 * post_init_entity_util_avg() which will have added things to the
	 * cfs_rq, so we can remove unconditionally.
	 *
	 * Similarly for groups, they will have passed through
	 * post_init_entity_util_avg() before unregister_sched_fair_group()
	 * calls this.
	 */

	sync_entity_load_avg(se);

	raw_spin_lock_irqsave(&cfs_rq->removed.lock, flags);
	++cfs_rq->removed.nr;
	cfs_rq->removed.util_avg	+= se->avg.util_avg;
	cfs_rq->removed.load_avg	+= se->avg.load_avg;
	cfs_rq->removed.runnable_sum	+= se->avg.load_sum; /* == runnable_sum */
	raw_spin_unlock_irqrestore(&cfs_rq->removed.lock, flags);
}

static inline unsigned long cfs_rq_runnable_load_avg(struct cfs_rq *cfs_rq)
{
	return cfs_rq->avg.runnable_load_avg;
}

static inline unsigned long cfs_rq_load_avg(struct cfs_rq *cfs_rq)
{
	return cfs_rq->avg.load_avg;
}

static int idle_balance(struct rq *this_rq, struct rq_flags *rf);

static inline unsigned long task_util(struct task_struct *p)
{
	return READ_ONCE(p->se.avg.util_avg);
}

static inline unsigned long _task_util_est(struct task_struct *p)
{
	struct util_est ue = READ_ONCE(p->se.avg.util_est);

	return (max(ue.ewma, ue.enqueued) | UTIL_AVG_UNCHANGED);
}

static inline unsigned long task_util_est(struct task_struct *p)
{
	return max(task_util(p), _task_util_est(p));
}

static inline void util_est_enqueue(struct cfs_rq *cfs_rq,
				    struct task_struct *p)
{
	unsigned int enqueued;

	if (!sched_feat(UTIL_EST))
		return;

	/* Update root cfs_rq's estimated utilization */
	enqueued  = cfs_rq->avg.util_est.enqueued;
	enqueued += _task_util_est(p);
	WRITE_ONCE(cfs_rq->avg.util_est.enqueued, enqueued);
}

/*
 * Check if a (signed) value is within a specified (unsigned) margin,
 * based on the observation that:
 *
 *     abs(x) < y := (unsigned)(x + y - 1) < (2 * y - 1)
 *
 * NOTE: this only works when value + maring < INT_MAX.
 */
static inline bool within_margin(int value, int margin)
{
	return ((unsigned int)(value + margin - 1) < (2 * margin - 1));
}

static void
util_est_dequeue(struct cfs_rq *cfs_rq, struct task_struct *p, bool task_sleep)
{
	long last_ewma_diff;
	struct util_est ue;

	if (!sched_feat(UTIL_EST))
		return;

	/* Update root cfs_rq's estimated utilization */
	ue.enqueued  = cfs_rq->avg.util_est.enqueued;
	ue.enqueued -= min_t(unsigned int, ue.enqueued, _task_util_est(p));
	WRITE_ONCE(cfs_rq->avg.util_est.enqueued, ue.enqueued);

	/*
	 * Skip update of task's estimated utilization when the task has not
	 * yet completed an activation, e.g. being migrated.
	 */
	if (!task_sleep)
		return;

	/*
	 * If the PELT values haven't changed since enqueue time,
	 * skip the util_est update.
	 */
	ue = p->se.avg.util_est;
	if (ue.enqueued & UTIL_AVG_UNCHANGED)
		return;

	/*
	 * Skip update of task's estimated utilization when its EWMA is
	 * already ~1% close to its last activation value.
	 */
	ue.enqueued = (task_util(p) | UTIL_AVG_UNCHANGED);
	last_ewma_diff = ue.enqueued - ue.ewma;
	if (within_margin(last_ewma_diff, (SCHED_CAPACITY_SCALE / 100)))
		return;

	/*
	 * Update Task's estimated utilization
	 *
	 * When *p completes an activation we can consolidate another sample
	 * of the task size. This is done by storing the current PELT value
	 * as ue.enqueued and by using this value to update the Exponential
	 * Weighted Moving Average (EWMA):
	 *
	 *  ewma(t) = w *  task_util(p) + (1-w) * ewma(t-1)
	 *          = w *  task_util(p) +         ewma(t-1)  - w * ewma(t-1)
	 *          = w * (task_util(p) -         ewma(t-1)) +     ewma(t-1)
	 *          = w * (      last_ewma_diff            ) +     ewma(t-1)
	 *          = w * (last_ewma_diff  +  ewma(t-1) / w)
	 *
	 * Where 'w' is the weight of new samples, which is configured to be
	 * 0.25, thus making w=1/4 ( >>= UTIL_EST_WEIGHT_SHIFT)
	 */
	ue.ewma <<= UTIL_EST_WEIGHT_SHIFT;
	ue.ewma  += last_ewma_diff;
	ue.ewma >>= UTIL_EST_WEIGHT_SHIFT;
	WRITE_ONCE(p->se.avg.util_est, ue);
}

static inline int task_fits_capacity(struct task_struct *p, long capacity)
{
	return capacity * 1024 > task_util_est(p) * capacity_margin;
}

static inline void update_misfit_status(struct task_struct *p, struct rq *rq)
{
	if (!static_branch_unlikely(&sched_asym_cpucapacity))
		return;

	if (!p) {
		rq->misfit_task_load = 0;
		return;
	}

	if (task_fits_capacity(p, capacity_of(cpu_of(rq)))) {
		rq->misfit_task_load = 0;
		return;
	}

	rq->misfit_task_load = task_h_load(p);
}

#else /* CONFIG_SMP */

#define UPDATE_TG	0x0
#define SKIP_AGE_LOAD	0x0
#define DO_ATTACH	0x0

static inline void update_load_avg(struct cfs_rq *cfs_rq, struct sched_entity *se, int not_used1)
{
	cfs_rq_util_change(cfs_rq, 0);
}

static inline void remove_entity_load_avg(struct sched_entity *se) {}

static inline void
attach_entity_load_avg(struct cfs_rq *cfs_rq, struct sched_entity *se, int flags) {}
static inline void
detach_entity_load_avg(struct cfs_rq *cfs_rq, struct sched_entity *se) {}

static inline int idle_balance(struct rq *rq, struct rq_flags *rf)
{
	return 0;
}

static inline void
util_est_enqueue(struct cfs_rq *cfs_rq, struct task_struct *p) {}

static inline void
util_est_dequeue(struct cfs_rq *cfs_rq, struct task_struct *p,
		 bool task_sleep) {}
static inline void update_misfit_status(struct task_struct *p, struct rq *rq) {}

#endif /* CONFIG_SMP */

static void check_spread(struct cfs_rq *cfs_rq, struct sched_entity *se)
{
#ifdef CONFIG_SCHED_DEBUG
	s64 d = se->vruntime - cfs_rq->min_vruntime;

	if (d < 0)
		d = -d;

	if (d > 3*sysctl_sched_latency)
		schedstat_inc(cfs_rq->nr_spread_over);
#endif
}

static void
place_entity(struct cfs_rq *cfs_rq, struct sched_entity *se, int initial)
{
	u64 vruntime = cfs_rq->min_vruntime;

	/*
	 * The 'current' period is already promised to the current tasks,
	 * however the extra weight of the new task will slow them down a
	 * little, place the new task so that it fits in the slot that
	 * stays open at the end.
	 */
	if (initial && sched_feat(START_DEBIT))
		vruntime += sched_vslice(cfs_rq, se);

	/* sleeps up to a single latency don't count. */
	if (!initial) {
		unsigned long thresh = sysctl_sched_latency;

		/*
		 * Halve their sleep time's effect, to allow
		 * for a gentler effect of sleepers:
		 */
		if (sched_feat(GENTLE_FAIR_SLEEPERS))
			thresh >>= 1;

		vruntime -= thresh;
	}

	/* ensure we never gain time by being placed backwards. */
	se->vruntime = max_vruntime(se->vruntime, vruntime);
}

static void check_enqueue_throttle(struct cfs_rq *cfs_rq);

static inline void check_schedstat_required(void)
{
#ifdef CONFIG_SCHEDSTATS
	if (schedstat_enabled())
		return;

	/* Force schedstat enabled if a dependent tracepoint is active */
	if (trace_sched_stat_wait_enabled()    ||
			trace_sched_stat_sleep_enabled()   ||
			trace_sched_stat_iowait_enabled()  ||
			trace_sched_stat_blocked_enabled() ||
			trace_sched_stat_runtime_enabled())  {
		printk_deferred_once("Scheduler tracepoints stat_sleep, stat_iowait, "
			     "stat_blocked and stat_runtime require the "
			     "kernel parameter schedstats=enable or "
			     "kernel.sched_schedstats=1\n");
	}
#endif
}


/*
 * MIGRATION
 *
 *	dequeue
 *	  update_curr()
 *	    update_min_vruntime()
 *	  vruntime -= min_vruntime
 *
 *	enqueue
 *	  update_curr()
 *	    update_min_vruntime()
 *	  vruntime += min_vruntime
 *
 * this way the vruntime transition between RQs is done when both
 * min_vruntime are up-to-date.
 *
 * WAKEUP (remote)
 *
 *	->migrate_task_rq_fair() (p->state == TASK_WAKING)
 *	  vruntime -= min_vruntime
 *
 *	enqueue
 *	  update_curr()
 *	    update_min_vruntime()
 *	  vruntime += min_vruntime
 *
 * this way we don't have the most up-to-date min_vruntime on the originating
 * CPU and an up-to-date min_vruntime on the destination CPU.
 */

static void
enqueue_entity(struct cfs_rq *cfs_rq, struct sched_entity *se, int flags)
{
	bool renorm = !(flags & ENQUEUE_WAKEUP) || (flags & ENQUEUE_MIGRATED);
	bool curr = cfs_rq->curr == se;

	/*
	 * If we're the current task, we must renormalise before calling
	 * update_curr().
	 */
	if (renorm && curr)
		se->vruntime += cfs_rq->min_vruntime;

	update_curr(cfs_rq);

	/*
	 * Otherwise, renormalise after, such that we're placed at the current
	 * moment in time, instead of some random moment in the past. Being
	 * placed in the past could significantly boost this task to the
	 * fairness detriment of existing tasks.
	 */
	if (renorm && !curr)
		se->vruntime += cfs_rq->min_vruntime;

	/*
	 * When enqueuing a sched_entity, we must:
	 *   - Update loads to have both entity and cfs_rq synced with now.
	 *   - Add its load to cfs_rq->runnable_avg
	 *   - For group_entity, update its weight to reflect the new share of
	 *     its group cfs_rq
	 *   - Add its new weight to cfs_rq->load.weight
	 */
	update_load_avg(cfs_rq, se, UPDATE_TG | DO_ATTACH);
	update_cfs_group(se);
	enqueue_runnable_load_avg(cfs_rq, se);
	account_entity_enqueue(cfs_rq, se);

	if (flags & ENQUEUE_WAKEUP)
		place_entity(cfs_rq, se, 0);

	check_schedstat_required();
	update_stats_enqueue(cfs_rq, se, flags);
	check_spread(cfs_rq, se);
	if (!curr)
		__enqueue_entity(cfs_rq, se);
	se->on_rq = 1;

	if (cfs_rq->nr_running == 1) {
		list_add_leaf_cfs_rq(cfs_rq);
		check_enqueue_throttle(cfs_rq);
	}
}

static void __clear_buddies_last(struct sched_entity *se)
{
	for_each_sched_entity(se) {
		struct cfs_rq *cfs_rq = cfs_rq_of(se);
		if (cfs_rq->last != se)
			break;

		cfs_rq->last = NULL;
	}
}

static void __clear_buddies_next(struct sched_entity *se)
{
	for_each_sched_entity(se) {
		struct cfs_rq *cfs_rq = cfs_rq_of(se);
		if (cfs_rq->next != se)
			break;

		cfs_rq->next = NULL;
	}
}

static void __clear_buddies_skip(struct sched_entity *se)
{
	for_each_sched_entity(se) {
		struct cfs_rq *cfs_rq = cfs_rq_of(se);
		if (cfs_rq->skip != se)
			break;

		cfs_rq->skip = NULL;
	}
}

static void clear_buddies(struct cfs_rq *cfs_rq, struct sched_entity *se)
{
	if (cfs_rq->last == se)
		__clear_buddies_last(se);

	if (cfs_rq->next == se)
		__clear_buddies_next(se);

	if (cfs_rq->skip == se)
		__clear_buddies_skip(se);
}

static __always_inline void return_cfs_rq_runtime(struct cfs_rq *cfs_rq);

static void
dequeue_entity(struct cfs_rq *cfs_rq, struct sched_entity *se, int flags)
{
	/*
	 * Update run-time statistics of the 'current'.
	 */
	update_curr(cfs_rq);

	/*
	 * When dequeuing a sched_entity, we must:
	 *   - Update loads to have both entity and cfs_rq synced with now.
	 *   - Subtract its load from the cfs_rq->runnable_avg.
	 *   - Subtract its previous weight from cfs_rq->load.weight.
	 *   - For group entity, update its weight to reflect the new share
	 *     of its group cfs_rq.
	 */
	update_load_avg(cfs_rq, se, UPDATE_TG);
	dequeue_runnable_load_avg(cfs_rq, se);

	update_stats_dequeue(cfs_rq, se, flags);

	clear_buddies(cfs_rq, se);

	if (se != cfs_rq->curr)
		__dequeue_entity(cfs_rq, se);
	se->on_rq = 0;
	account_entity_dequeue(cfs_rq, se);

	/*
	 * Normalize after update_curr(); which will also have moved
	 * min_vruntime if @se is the one holding it back. But before doing
	 * update_min_vruntime() again, which will discount @se's position and
	 * can move min_vruntime forward still more.
	 */
	if (!(flags & DEQUEUE_SLEEP))
		se->vruntime -= cfs_rq->min_vruntime;

	/* return excess runtime on last dequeue */
	return_cfs_rq_runtime(cfs_rq);

	update_cfs_group(se);

	/*
	 * Now advance min_vruntime if @se was the entity holding it back,
	 * except when: DEQUEUE_SAVE && !DEQUEUE_MOVE, in this case we'll be
	 * put back on, and if we advance min_vruntime, we'll be placed back
	 * further than we started -- ie. we'll be penalized.
	 */
	if ((flags & (DEQUEUE_SAVE | DEQUEUE_MOVE)) != DEQUEUE_SAVE)
		update_min_vruntime(cfs_rq);
}

/*
 * Preempt the current task with a newly woken task if needed:
 */
static void
check_preempt_tick(struct cfs_rq *cfs_rq, struct sched_entity *curr)
{
	unsigned long ideal_runtime, delta_exec;
	struct sched_entity *se;
	s64 delta;

	ideal_runtime = sched_slice(cfs_rq, curr);
	delta_exec = curr->sum_exec_runtime - curr->prev_sum_exec_runtime;
	if (delta_exec > ideal_runtime) {
		resched_curr_lazy(rq_of(cfs_rq));
		/*
		 * The current task ran long enough, ensure it doesn't get
		 * re-elected due to buddy favours.
		 */
		clear_buddies(cfs_rq, curr);
		return;
	}

	/*
	 * Ensure that a task that missed wakeup preemption by a
	 * narrow margin doesn't have to wait for a full slice.
	 * This also mitigates buddy induced latencies under load.
	 */
	if (delta_exec < sysctl_sched_min_granularity)
		return;

	se = __pick_first_entity(cfs_rq);
	delta = curr->vruntime - se->vruntime;

	if (delta < 0)
		return;

	if (delta > ideal_runtime)
		resched_curr_lazy(rq_of(cfs_rq));
}

static void
set_next_entity(struct cfs_rq *cfs_rq, struct sched_entity *se)
{
	/* 'current' is not kept within the tree. */
	if (se->on_rq) {
		/*
		 * Any task has to be enqueued before it get to execute on
		 * a CPU. So account for the time it spent waiting on the
		 * runqueue.
		 */
		update_stats_wait_end(cfs_rq, se);
		__dequeue_entity(cfs_rq, se);
		update_load_avg(cfs_rq, se, UPDATE_TG);
	}

	update_stats_curr_start(cfs_rq, se);
	cfs_rq->curr = se;

	/*
	 * Track our maximum slice length, if the CPU's load is at
	 * least twice that of our own weight (i.e. dont track it
	 * when there are only lesser-weight tasks around):
	 */
	if (schedstat_enabled() && rq_of(cfs_rq)->load.weight >= 2*se->load.weight) {
		schedstat_set(se->statistics.slice_max,
			max((u64)schedstat_val(se->statistics.slice_max),
			    se->sum_exec_runtime - se->prev_sum_exec_runtime));
	}

	se->prev_sum_exec_runtime = se->sum_exec_runtime;
}

static int
wakeup_preempt_entity(struct sched_entity *curr, struct sched_entity *se);

/*
 * Pick the next process, keeping these things in mind, in this order:
 * 1) keep things fair between processes/task groups
 * 2) pick the "next" process, since someone really wants that to run
 * 3) pick the "last" process, for cache locality
 * 4) do not run the "skip" process, if something else is available
 */
static struct sched_entity *
pick_next_entity(struct cfs_rq *cfs_rq, struct sched_entity *curr)
{
	struct sched_entity *left = __pick_first_entity(cfs_rq);
	struct sched_entity *se;

	/*
	 * If curr is set we have to see if its left of the leftmost entity
	 * still in the tree, provided there was anything in the tree at all.
	 */
	if (!left || (curr && entity_before(curr, left)))
		left = curr;

	se = left; /* ideally we run the leftmost entity */

	/*
	 * Avoid running the skip buddy, if running something else can
	 * be done without getting too unfair.
	 */
	if (cfs_rq->skip == se) {
		struct sched_entity *second;

		if (se == curr) {
			second = __pick_first_entity(cfs_rq);
		} else {
			second = __pick_next_entity(se);
			if (!second || (curr && entity_before(curr, second)))
				second = curr;
		}

		if (second && wakeup_preempt_entity(second, left) < 1)
			se = second;
	}

	/*
	 * Prefer last buddy, try to return the CPU to a preempted task.
	 */
	if (cfs_rq->last && wakeup_preempt_entity(cfs_rq->last, left) < 1)
		se = cfs_rq->last;

	/*
	 * Someone really wants this to run. If it's not unfair, run it.
	 */
	if (cfs_rq->next && wakeup_preempt_entity(cfs_rq->next, left) < 1)
		se = cfs_rq->next;

	clear_buddies(cfs_rq, se);

	return se;
}

static bool check_cfs_rq_runtime(struct cfs_rq *cfs_rq);

static void put_prev_entity(struct cfs_rq *cfs_rq, struct sched_entity *prev)
{
	/*
	 * If still on the runqueue then deactivate_task()
	 * was not called and update_curr() has to be done:
	 */
	if (prev->on_rq)
		update_curr(cfs_rq);

	/* throttle cfs_rqs exceeding runtime */
	check_cfs_rq_runtime(cfs_rq);

	check_spread(cfs_rq, prev);

	if (prev->on_rq) {
		update_stats_wait_start(cfs_rq, prev);
		/* Put 'current' back into the tree. */
		__enqueue_entity(cfs_rq, prev);
		/* in !on_rq case, update occurred at dequeue */
		update_load_avg(cfs_rq, prev, 0);
	}
	cfs_rq->curr = NULL;
}

static void
entity_tick(struct cfs_rq *cfs_rq, struct sched_entity *curr, int queued)
{
	/*
	 * Update run-time statistics of the 'current'.
	 */
	update_curr(cfs_rq);

	/*
	 * Ensure that runnable average is periodically updated.
	 */
	update_load_avg(cfs_rq, curr, UPDATE_TG);
	update_cfs_group(curr);

#ifdef CONFIG_SCHED_HRTICK
	/*
	 * queued ticks are scheduled to match the slice, so don't bother
	 * validating it and just reschedule.
	 */
	if (queued) {
		resched_curr_lazy(rq_of(cfs_rq));
		return;
	}
	/*
	 * don't let the period tick interfere with the hrtick preemption
	 */
	if (!sched_feat(DOUBLE_TICK) &&
			hrtimer_active(&rq_of(cfs_rq)->hrtick_timer))
		return;
#endif

	if (cfs_rq->nr_running > 1)
		check_preempt_tick(cfs_rq, curr);
}


/**************************************************
 * CFS bandwidth control machinery
 */

#ifdef CONFIG_CFS_BANDWIDTH

#ifdef CONFIG_JUMP_LABEL
static struct static_key __cfs_bandwidth_used;

static inline bool cfs_bandwidth_used(void)
{
	return static_key_false(&__cfs_bandwidth_used);
}

void cfs_bandwidth_usage_inc(void)
{
	static_key_slow_inc_cpuslocked(&__cfs_bandwidth_used);
}

void cfs_bandwidth_usage_dec(void)
{
	static_key_slow_dec_cpuslocked(&__cfs_bandwidth_used);
}
#else /* CONFIG_JUMP_LABEL */
static bool cfs_bandwidth_used(void)
{
	return true;
}

void cfs_bandwidth_usage_inc(void) {}
void cfs_bandwidth_usage_dec(void) {}
#endif /* CONFIG_JUMP_LABEL */

/*
 * default period for cfs group bandwidth.
 * default: 0.1s, units: nanoseconds
 */
static inline u64 default_cfs_period(void)
{
	return 100000000ULL;
}

static inline u64 sched_cfs_bandwidth_slice(void)
{
	return (u64)sysctl_sched_cfs_bandwidth_slice * NSEC_PER_USEC;
}

/*
 * Replenish runtime according to assigned quota and update expiration time.
 * We use sched_clock_cpu directly instead of rq->clock to avoid adding
 * additional synchronization around rq->lock.
 *
 * requires cfs_b->lock
 */
void __refill_cfs_bandwidth_runtime(struct cfs_bandwidth *cfs_b)
{
	u64 now;

	if (cfs_b->quota == RUNTIME_INF)
		return;

	now = sched_clock_cpu(smp_processor_id());
	cfs_b->runtime = cfs_b->quota;
	cfs_b->runtime_expires = now + ktime_to_ns(cfs_b->period);
	cfs_b->expires_seq++;
}

static inline struct cfs_bandwidth *tg_cfs_bandwidth(struct task_group *tg)
{
	return &tg->cfs_bandwidth;
}

/* rq->task_clock normalized against any time this cfs_rq has spent throttled */
static inline u64 cfs_rq_clock_task(struct cfs_rq *cfs_rq)
{
	if (unlikely(cfs_rq->throttle_count))
		return cfs_rq->throttled_clock_task - cfs_rq->throttled_clock_task_time;

	return rq_clock_task(rq_of(cfs_rq)) - cfs_rq->throttled_clock_task_time;
}

/* returns 0 on failure to allocate runtime */
static int assign_cfs_rq_runtime(struct cfs_rq *cfs_rq)
{
	struct task_group *tg = cfs_rq->tg;
	struct cfs_bandwidth *cfs_b = tg_cfs_bandwidth(tg);
	u64 amount = 0, min_amount, expires;
	int expires_seq;

	/* note: this is a positive sum as runtime_remaining <= 0 */
	min_amount = sched_cfs_bandwidth_slice() - cfs_rq->runtime_remaining;

	raw_spin_lock(&cfs_b->lock);
	if (cfs_b->quota == RUNTIME_INF)
		amount = min_amount;
	else {
		start_cfs_bandwidth(cfs_b);

		if (cfs_b->runtime > 0) {
			amount = min(cfs_b->runtime, min_amount);
			cfs_b->runtime -= amount;
			cfs_b->idle = 0;
		}
	}
	expires_seq = cfs_b->expires_seq;
	expires = cfs_b->runtime_expires;
	raw_spin_unlock(&cfs_b->lock);

	cfs_rq->runtime_remaining += amount;
	/*
	 * we may have advanced our local expiration to account for allowed
	 * spread between our sched_clock and the one on which runtime was
	 * issued.
	 */
	if (cfs_rq->expires_seq != expires_seq) {
		cfs_rq->expires_seq = expires_seq;
		cfs_rq->runtime_expires = expires;
	}

	return cfs_rq->runtime_remaining > 0;
}

/*
 * Note: This depends on the synchronization provided by sched_clock and the
 * fact that rq->clock snapshots this value.
 */
static void expire_cfs_rq_runtime(struct cfs_rq *cfs_rq)
{
	struct cfs_bandwidth *cfs_b = tg_cfs_bandwidth(cfs_rq->tg);

	/* if the deadline is ahead of our clock, nothing to do */
	if (likely((s64)(rq_clock(rq_of(cfs_rq)) - cfs_rq->runtime_expires) < 0))
		return;

	if (cfs_rq->runtime_remaining < 0)
		return;

	/*
	 * If the local deadline has passed we have to consider the
	 * possibility that our sched_clock is 'fast' and the global deadline
	 * has not truly expired.
	 *
	 * Fortunately we can check determine whether this the case by checking
	 * whether the global deadline(cfs_b->expires_seq) has advanced.
	 */
	if (cfs_rq->expires_seq == cfs_b->expires_seq) {
		/* extend local deadline, drift is bounded above by 2 ticks */
		cfs_rq->runtime_expires += TICK_NSEC;
	} else {
		/* global deadline is ahead, expiration has passed */
		cfs_rq->runtime_remaining = 0;
	}
}

static void __account_cfs_rq_runtime(struct cfs_rq *cfs_rq, u64 delta_exec)
{
	/* dock delta_exec before expiring quota (as it could span periods) */
	cfs_rq->runtime_remaining -= delta_exec;
	expire_cfs_rq_runtime(cfs_rq);

	if (likely(cfs_rq->runtime_remaining > 0))
		return;

	/*
	 * if we're unable to extend our runtime we resched so that the active
	 * hierarchy can be throttled
	 */
	if (!assign_cfs_rq_runtime(cfs_rq) && likely(cfs_rq->curr))
		resched_curr_lazy(rq_of(cfs_rq));
}

static __always_inline
void account_cfs_rq_runtime(struct cfs_rq *cfs_rq, u64 delta_exec)
{
	if (!cfs_bandwidth_used() || !cfs_rq->runtime_enabled)
		return;

	__account_cfs_rq_runtime(cfs_rq, delta_exec);
}

static inline int cfs_rq_throttled(struct cfs_rq *cfs_rq)
{
	return cfs_bandwidth_used() && cfs_rq->throttled;
}

/* check whether cfs_rq, or any parent, is throttled */
static inline int throttled_hierarchy(struct cfs_rq *cfs_rq)
{
	return cfs_bandwidth_used() && cfs_rq->throttle_count;
}

/*
 * Ensure that neither of the group entities corresponding to src_cpu or
 * dest_cpu are members of a throttled hierarchy when performing group
 * load-balance operations.
 */
static inline int throttled_lb_pair(struct task_group *tg,
				    int src_cpu, int dest_cpu)
{
	struct cfs_rq *src_cfs_rq, *dest_cfs_rq;

	src_cfs_rq = tg->cfs_rq[src_cpu];
	dest_cfs_rq = tg->cfs_rq[dest_cpu];

	return throttled_hierarchy(src_cfs_rq) ||
	       throttled_hierarchy(dest_cfs_rq);
}

static int tg_unthrottle_up(struct task_group *tg, void *data)
{
	struct rq *rq = data;
	struct cfs_rq *cfs_rq = tg->cfs_rq[cpu_of(rq)];

	cfs_rq->throttle_count--;
	if (!cfs_rq->throttle_count) {
		/* adjust cfs_rq_clock_task() */
		cfs_rq->throttled_clock_task_time += rq_clock_task(rq) -
					     cfs_rq->throttled_clock_task;
	}

	return 0;
}

static int tg_throttle_down(struct task_group *tg, void *data)
{
	struct rq *rq = data;
	struct cfs_rq *cfs_rq = tg->cfs_rq[cpu_of(rq)];

	/* group is entering throttled state, stop time */
	if (!cfs_rq->throttle_count)
		cfs_rq->throttled_clock_task = rq_clock_task(rq);
	cfs_rq->throttle_count++;

	return 0;
}

static void throttle_cfs_rq(struct cfs_rq *cfs_rq)
{
	struct rq *rq = rq_of(cfs_rq);
	struct cfs_bandwidth *cfs_b = tg_cfs_bandwidth(cfs_rq->tg);
	struct sched_entity *se;
	long task_delta, dequeue = 1;
	bool empty;

	se = cfs_rq->tg->se[cpu_of(rq_of(cfs_rq))];

	/* freeze hierarchy runnable averages while throttled */
	rcu_read_lock();
	walk_tg_tree_from(cfs_rq->tg, tg_throttle_down, tg_nop, (void *)rq);
	rcu_read_unlock();

	task_delta = cfs_rq->h_nr_running;
	for_each_sched_entity(se) {
		struct cfs_rq *qcfs_rq = cfs_rq_of(se);
		/* throttled entity or throttle-on-deactivate */
		if (!se->on_rq)
			break;

		if (dequeue)
			dequeue_entity(qcfs_rq, se, DEQUEUE_SLEEP);
		qcfs_rq->h_nr_running -= task_delta;

		if (qcfs_rq->load.weight)
			dequeue = 0;
	}

	if (!se)
		sub_nr_running(rq, task_delta);

	cfs_rq->throttled = 1;
	cfs_rq->throttled_clock = rq_clock(rq);
	raw_spin_lock(&cfs_b->lock);
	empty = list_empty(&cfs_b->throttled_cfs_rq);

	/*
	 * Add to the _head_ of the list, so that an already-started
	 * distribute_cfs_runtime will not see us. If disribute_cfs_runtime is
	 * not running add to the tail so that later runqueues don't get starved.
	 */
	if (cfs_b->distribute_running)
		list_add_rcu(&cfs_rq->throttled_list, &cfs_b->throttled_cfs_rq);
	else
		list_add_tail_rcu(&cfs_rq->throttled_list, &cfs_b->throttled_cfs_rq);

	/*
	 * If we're the first throttled task, make sure the bandwidth
	 * timer is running.
	 */
	if (empty)
		start_cfs_bandwidth(cfs_b);

	raw_spin_unlock(&cfs_b->lock);
}

void unthrottle_cfs_rq(struct cfs_rq *cfs_rq)
{
	struct rq *rq = rq_of(cfs_rq);
	struct cfs_bandwidth *cfs_b = tg_cfs_bandwidth(cfs_rq->tg);
	struct sched_entity *se;
	int enqueue = 1;
	long task_delta;

	se = cfs_rq->tg->se[cpu_of(rq)];

	cfs_rq->throttled = 0;

	update_rq_clock(rq);

	raw_spin_lock(&cfs_b->lock);
	cfs_b->throttled_time += rq_clock(rq) - cfs_rq->throttled_clock;
	list_del_rcu(&cfs_rq->throttled_list);
	raw_spin_unlock(&cfs_b->lock);

	/* update hierarchical throttle state */
	walk_tg_tree_from(cfs_rq->tg, tg_nop, tg_unthrottle_up, (void *)rq);

	if (!cfs_rq->load.weight)
		return;

	task_delta = cfs_rq->h_nr_running;
	for_each_sched_entity(se) {
		if (se->on_rq)
			enqueue = 0;

		cfs_rq = cfs_rq_of(se);
		if (enqueue)
			enqueue_entity(cfs_rq, se, ENQUEUE_WAKEUP);
		cfs_rq->h_nr_running += task_delta;

		if (cfs_rq_throttled(cfs_rq))
			break;
	}

	if (!se)
		add_nr_running(rq, task_delta);

	/* Determine whether we need to wake up potentially idle CPU: */
	if (rq->curr == rq->idle && rq->cfs.nr_running)
		resched_curr(rq);
}

static u64 distribute_cfs_runtime(struct cfs_bandwidth *cfs_b,
		u64 remaining, u64 expires)
{
	struct cfs_rq *cfs_rq;
	u64 runtime;
	u64 starting_runtime = remaining;

	rcu_read_lock();
	list_for_each_entry_rcu(cfs_rq, &cfs_b->throttled_cfs_rq,
				throttled_list) {
		struct rq *rq = rq_of(cfs_rq);
		struct rq_flags rf;

		rq_lock_irqsave(rq, &rf);
		if (!cfs_rq_throttled(cfs_rq))
			goto next;

		runtime = -cfs_rq->runtime_remaining + 1;
		if (runtime > remaining)
			runtime = remaining;
		remaining -= runtime;

		cfs_rq->runtime_remaining += runtime;
		cfs_rq->runtime_expires = expires;

		/* we check whether we're throttled above */
		if (cfs_rq->runtime_remaining > 0)
			unthrottle_cfs_rq(cfs_rq);

next:
		rq_unlock_irqrestore(rq, &rf);

		if (!remaining)
			break;
	}
	rcu_read_unlock();

	return starting_runtime - remaining;
}

/*
 * Responsible for refilling a task_group's bandwidth and unthrottling its
 * cfs_rqs as appropriate. If there has been no activity within the last
 * period the timer is deactivated until scheduling resumes; cfs_b->idle is
 * used to track this state.
 */
static int do_sched_cfs_period_timer(struct cfs_bandwidth *cfs_b, int overrun, unsigned long flags)
{
	u64 runtime, runtime_expires;
	int throttled;

	/* no need to continue the timer with no bandwidth constraint */
	if (cfs_b->quota == RUNTIME_INF)
		goto out_deactivate;

	throttled = !list_empty(&cfs_b->throttled_cfs_rq);
	cfs_b->nr_periods += overrun;

	/*
	 * idle depends on !throttled (for the case of a large deficit), and if
	 * we're going inactive then everything else can be deferred
	 */
	if (cfs_b->idle && !throttled)
		goto out_deactivate;

	__refill_cfs_bandwidth_runtime(cfs_b);

	if (!throttled) {
		/* mark as potentially idle for the upcoming period */
		cfs_b->idle = 1;
		return 0;
	}

	/* account preceding periods in which throttling occurred */
	cfs_b->nr_throttled += overrun;

	runtime_expires = cfs_b->runtime_expires;

	/*
	 * This check is repeated as we are holding onto the new bandwidth while
	 * we unthrottle. This can potentially race with an unthrottled group
	 * trying to acquire new bandwidth from the global pool. This can result
	 * in us over-using our runtime if it is all used during this loop, but
	 * only by limited amounts in that extreme case.
	 */
	while (throttled && cfs_b->runtime > 0 && !cfs_b->distribute_running) {
		runtime = cfs_b->runtime;
		cfs_b->distribute_running = 1;
		raw_spin_unlock_irqrestore(&cfs_b->lock, flags);
		/* we can't nest cfs_b->lock while distributing bandwidth */
		runtime = distribute_cfs_runtime(cfs_b, runtime,
						 runtime_expires);
		raw_spin_lock_irqsave(&cfs_b->lock, flags);

		cfs_b->distribute_running = 0;
		throttled = !list_empty(&cfs_b->throttled_cfs_rq);

		lsub_positive(&cfs_b->runtime, runtime);
	}

	/*
	 * While we are ensured activity in the period following an
	 * unthrottle, this also covers the case in which the new bandwidth is
	 * insufficient to cover the existing bandwidth deficit.  (Forcing the
	 * timer to remain active while there are any throttled entities.)
	 */
	cfs_b->idle = 0;

	return 0;

out_deactivate:
	return 1;
}

/* a cfs_rq won't donate quota below this amount */
static const u64 min_cfs_rq_runtime = 1 * NSEC_PER_MSEC;
/* minimum remaining period time to redistribute slack quota */
static const u64 min_bandwidth_expiration = 2 * NSEC_PER_MSEC;
/* how long we wait to gather additional slack before distributing */
static const u64 cfs_bandwidth_slack_period = 5 * NSEC_PER_MSEC;

/*
 * Are we near the end of the current quota period?
 *
 * Requires cfs_b->lock for hrtimer_expires_remaining to be safe against the
 * hrtimer base being cleared by hrtimer_start. In the case of
 * migrate_hrtimers, base is never cleared, so we are fine.
 */
static int runtime_refresh_within(struct cfs_bandwidth *cfs_b, u64 min_expire)
{
	struct hrtimer *refresh_timer = &cfs_b->period_timer;
	u64 remaining;

	/* if the call-back is running a quota refresh is already occurring */
	if (hrtimer_callback_running(refresh_timer))
		return 1;

	/* is a quota refresh about to occur? */
	remaining = ktime_to_ns(hrtimer_expires_remaining(refresh_timer));
	if (remaining < min_expire)
		return 1;

	return 0;
}

static void start_cfs_slack_bandwidth(struct cfs_bandwidth *cfs_b)
{
	u64 min_left = cfs_bandwidth_slack_period + min_bandwidth_expiration;

	/* if there's a quota refresh soon don't bother with slack */
	if (runtime_refresh_within(cfs_b, min_left))
		return;

	hrtimer_start(&cfs_b->slack_timer,
			ns_to_ktime(cfs_bandwidth_slack_period),
			HRTIMER_MODE_REL);
}

/* we know any runtime found here is valid as update_curr() precedes return */
static void __return_cfs_rq_runtime(struct cfs_rq *cfs_rq)
{
	struct cfs_bandwidth *cfs_b = tg_cfs_bandwidth(cfs_rq->tg);
	s64 slack_runtime = cfs_rq->runtime_remaining - min_cfs_rq_runtime;

	if (slack_runtime <= 0)
		return;

	raw_spin_lock(&cfs_b->lock);
	if (cfs_b->quota != RUNTIME_INF &&
	    cfs_rq->runtime_expires == cfs_b->runtime_expires) {
		cfs_b->runtime += slack_runtime;

		/* we are under rq->lock, defer unthrottling using a timer */
		if (cfs_b->runtime > sched_cfs_bandwidth_slice() &&
		    !list_empty(&cfs_b->throttled_cfs_rq))
			start_cfs_slack_bandwidth(cfs_b);
	}
	raw_spin_unlock(&cfs_b->lock);

	/* even if it's not valid for return we don't want to try again */
	cfs_rq->runtime_remaining -= slack_runtime;
}

static __always_inline void return_cfs_rq_runtime(struct cfs_rq *cfs_rq)
{
	if (!cfs_bandwidth_used())
		return;

	if (!cfs_rq->runtime_enabled || cfs_rq->nr_running)
		return;

	__return_cfs_rq_runtime(cfs_rq);
}

/*
 * This is done with a timer (instead of inline with bandwidth return) since
 * it's necessary to juggle rq->locks to unthrottle their respective cfs_rqs.
 */
static void do_sched_cfs_slack_timer(struct cfs_bandwidth *cfs_b)
{
	u64 runtime = 0, slice = sched_cfs_bandwidth_slice();
	unsigned long flags;
	u64 expires;

	/* confirm we're still not at a refresh boundary */
	raw_spin_lock_irqsave(&cfs_b->lock, flags);
	if (cfs_b->distribute_running) {
		raw_spin_unlock_irqrestore(&cfs_b->lock, flags);
		return;
	}

	if (runtime_refresh_within(cfs_b, min_bandwidth_expiration)) {
		raw_spin_unlock_irqrestore(&cfs_b->lock, flags);
		return;
	}

	if (cfs_b->quota != RUNTIME_INF && cfs_b->runtime > slice)
		runtime = cfs_b->runtime;

	expires = cfs_b->runtime_expires;
	if (runtime)
		cfs_b->distribute_running = 1;

	raw_spin_unlock_irqrestore(&cfs_b->lock, flags);

	if (!runtime)
		return;

	runtime = distribute_cfs_runtime(cfs_b, runtime, expires);

	raw_spin_lock_irqsave(&cfs_b->lock, flags);
	if (expires == cfs_b->runtime_expires)
		lsub_positive(&cfs_b->runtime, runtime);
	cfs_b->distribute_running = 0;
	raw_spin_unlock_irqrestore(&cfs_b->lock, flags);
}

/*
 * When a group wakes up we want to make sure that its quota is not already
 * expired/exceeded, otherwise it may be allowed to steal additional ticks of
 * runtime as update_curr() throttling can not not trigger until it's on-rq.
 */
static void check_enqueue_throttle(struct cfs_rq *cfs_rq)
{
	if (!cfs_bandwidth_used())
		return;

	/* an active group must be handled by the update_curr()->put() path */
	if (!cfs_rq->runtime_enabled || cfs_rq->curr)
		return;

	/* ensure the group is not already throttled */
	if (cfs_rq_throttled(cfs_rq))
		return;

	/* update runtime allocation */
	account_cfs_rq_runtime(cfs_rq, 0);
	if (cfs_rq->runtime_remaining <= 0)
		throttle_cfs_rq(cfs_rq);
}

static void sync_throttle(struct task_group *tg, int cpu)
{
	struct cfs_rq *pcfs_rq, *cfs_rq;

	if (!cfs_bandwidth_used())
		return;

	if (!tg->parent)
		return;

	cfs_rq = tg->cfs_rq[cpu];
	pcfs_rq = tg->parent->cfs_rq[cpu];

	cfs_rq->throttle_count = pcfs_rq->throttle_count;
	cfs_rq->throttled_clock_task = rq_clock_task(cpu_rq(cpu));
}

/* conditionally throttle active cfs_rq's from put_prev_entity() */
static bool check_cfs_rq_runtime(struct cfs_rq *cfs_rq)
{
	if (!cfs_bandwidth_used())
		return false;

	if (likely(!cfs_rq->runtime_enabled || cfs_rq->runtime_remaining > 0))
		return false;

	/*
	 * it's possible for a throttled entity to be forced into a running
	 * state (e.g. set_curr_task), in this case we're finished.
	 */
	if (cfs_rq_throttled(cfs_rq))
		return true;

	throttle_cfs_rq(cfs_rq);
	return true;
}

static enum hrtimer_restart sched_cfs_slack_timer(struct hrtimer *timer)
{
	struct cfs_bandwidth *cfs_b =
		container_of(timer, struct cfs_bandwidth, slack_timer);

	do_sched_cfs_slack_timer(cfs_b);

	return HRTIMER_NORESTART;
}

extern const u64 max_cfs_quota_period;

static enum hrtimer_restart sched_cfs_period_timer(struct hrtimer *timer)
{
	struct cfs_bandwidth *cfs_b =
		container_of(timer, struct cfs_bandwidth, period_timer);
	unsigned long flags;
	int overrun;
	int idle = 0;
	int count = 0;

	raw_spin_lock_irqsave(&cfs_b->lock, flags);
	for (;;) {
		overrun = hrtimer_forward_now(timer, cfs_b->period);
		if (!overrun)
			break;

<<<<<<< HEAD
		idle = do_sched_cfs_period_timer(cfs_b, overrun, flags);
=======
		if (++count > 3) {
			u64 new, old = ktime_to_ns(cfs_b->period);

			new = (old * 147) / 128; /* ~115% */
			new = min(new, max_cfs_quota_period);

			cfs_b->period = ns_to_ktime(new);

			/* since max is 1s, this is limited to 1e9^2, which fits in u64 */
			cfs_b->quota *= new;
			cfs_b->quota = div64_u64(cfs_b->quota, old);

			pr_warn_ratelimited(
        "cfs_period_timer[cpu%d]: period too short, scaling up (new cfs_period_us %lld, cfs_quota_us = %lld)\n",
	                        smp_processor_id(),
	                        div_u64(new, NSEC_PER_USEC),
                                div_u64(cfs_b->quota, NSEC_PER_USEC));

			/* reset count so we don't come right back in here */
			count = 0;
		}

		idle = do_sched_cfs_period_timer(cfs_b, overrun);
>>>>>>> d3da1f09
	}
	if (idle)
		cfs_b->period_active = 0;
	raw_spin_unlock_irqrestore(&cfs_b->lock, flags);

	return idle ? HRTIMER_NORESTART : HRTIMER_RESTART;
}

void init_cfs_bandwidth(struct cfs_bandwidth *cfs_b)
{
	raw_spin_lock_init(&cfs_b->lock);
	cfs_b->runtime = 0;
	cfs_b->quota = RUNTIME_INF;
	cfs_b->period = ns_to_ktime(default_cfs_period());

	INIT_LIST_HEAD(&cfs_b->throttled_cfs_rq);
	hrtimer_init(&cfs_b->period_timer, CLOCK_MONOTONIC, HRTIMER_MODE_ABS_PINNED);
	cfs_b->period_timer.function = sched_cfs_period_timer;
	hrtimer_init(&cfs_b->slack_timer, CLOCK_MONOTONIC, HRTIMER_MODE_REL);
	cfs_b->slack_timer.function = sched_cfs_slack_timer;
	cfs_b->distribute_running = 0;
}

static void init_cfs_rq_runtime(struct cfs_rq *cfs_rq)
{
	cfs_rq->runtime_enabled = 0;
	INIT_LIST_HEAD(&cfs_rq->throttled_list);
}

void start_cfs_bandwidth(struct cfs_bandwidth *cfs_b)
{
	u64 overrun;

	lockdep_assert_held(&cfs_b->lock);

	if (cfs_b->period_active)
		return;

	cfs_b->period_active = 1;
	overrun = hrtimer_forward_now(&cfs_b->period_timer, cfs_b->period);
	cfs_b->runtime_expires += (overrun + 1) * ktime_to_ns(cfs_b->period);
	cfs_b->expires_seq++;
	hrtimer_start_expires(&cfs_b->period_timer, HRTIMER_MODE_ABS_PINNED);
}

static void destroy_cfs_bandwidth(struct cfs_bandwidth *cfs_b)
{
	/* init_cfs_bandwidth() was not called */
	if (!cfs_b->throttled_cfs_rq.next)
		return;

	hrtimer_cancel(&cfs_b->period_timer);
	hrtimer_cancel(&cfs_b->slack_timer);
}

/*
 * Both these CPU hotplug callbacks race against unregister_fair_sched_group()
 *
 * The race is harmless, since modifying bandwidth settings of unhooked group
 * bits doesn't do much.
 */

/* cpu online calback */
static void __maybe_unused update_runtime_enabled(struct rq *rq)
{
	struct task_group *tg;

	lockdep_assert_held(&rq->lock);

	rcu_read_lock();
	list_for_each_entry_rcu(tg, &task_groups, list) {
		struct cfs_bandwidth *cfs_b = &tg->cfs_bandwidth;
		struct cfs_rq *cfs_rq = tg->cfs_rq[cpu_of(rq)];

		raw_spin_lock(&cfs_b->lock);
		cfs_rq->runtime_enabled = cfs_b->quota != RUNTIME_INF;
		raw_spin_unlock(&cfs_b->lock);
	}
	rcu_read_unlock();
}

/* cpu offline callback */
static void __maybe_unused unthrottle_offline_cfs_rqs(struct rq *rq)
{
	struct task_group *tg;

	lockdep_assert_held(&rq->lock);

	rcu_read_lock();
	list_for_each_entry_rcu(tg, &task_groups, list) {
		struct cfs_rq *cfs_rq = tg->cfs_rq[cpu_of(rq)];

		if (!cfs_rq->runtime_enabled)
			continue;

		/*
		 * clock_task is not advancing so we just need to make sure
		 * there's some valid quota amount
		 */
		cfs_rq->runtime_remaining = 1;
		/*
		 * Offline rq is schedulable till CPU is completely disabled
		 * in take_cpu_down(), so we prevent new cfs throttling here.
		 */
		cfs_rq->runtime_enabled = 0;

		if (cfs_rq_throttled(cfs_rq))
			unthrottle_cfs_rq(cfs_rq);
	}
	rcu_read_unlock();
}

#else /* CONFIG_CFS_BANDWIDTH */
static inline u64 cfs_rq_clock_task(struct cfs_rq *cfs_rq)
{
	return rq_clock_task(rq_of(cfs_rq));
}

static void account_cfs_rq_runtime(struct cfs_rq *cfs_rq, u64 delta_exec) {}
static bool check_cfs_rq_runtime(struct cfs_rq *cfs_rq) { return false; }
static void check_enqueue_throttle(struct cfs_rq *cfs_rq) {}
static inline void sync_throttle(struct task_group *tg, int cpu) {}
static __always_inline void return_cfs_rq_runtime(struct cfs_rq *cfs_rq) {}

static inline int cfs_rq_throttled(struct cfs_rq *cfs_rq)
{
	return 0;
}

static inline int throttled_hierarchy(struct cfs_rq *cfs_rq)
{
	return 0;
}

static inline int throttled_lb_pair(struct task_group *tg,
				    int src_cpu, int dest_cpu)
{
	return 0;
}

void init_cfs_bandwidth(struct cfs_bandwidth *cfs_b) {}

#ifdef CONFIG_FAIR_GROUP_SCHED
static void init_cfs_rq_runtime(struct cfs_rq *cfs_rq) {}
#endif

static inline struct cfs_bandwidth *tg_cfs_bandwidth(struct task_group *tg)
{
	return NULL;
}
static inline void destroy_cfs_bandwidth(struct cfs_bandwidth *cfs_b) {}
static inline void update_runtime_enabled(struct rq *rq) {}
static inline void unthrottle_offline_cfs_rqs(struct rq *rq) {}

#endif /* CONFIG_CFS_BANDWIDTH */

/**************************************************
 * CFS operations on tasks:
 */

#ifdef CONFIG_SCHED_HRTICK
static void hrtick_start_fair(struct rq *rq, struct task_struct *p)
{
	struct sched_entity *se = &p->se;
	struct cfs_rq *cfs_rq = cfs_rq_of(se);

	SCHED_WARN_ON(task_rq(p) != rq);

	if (rq->cfs.h_nr_running > 1) {
		u64 slice = sched_slice(cfs_rq, se);
		u64 ran = se->sum_exec_runtime - se->prev_sum_exec_runtime;
		s64 delta = slice - ran;

		if (delta < 0) {
			if (rq->curr == p)
				resched_curr_lazy(rq);
			return;
		}
		hrtick_start(rq, delta);
	}
}

/*
 * called from enqueue/dequeue and updates the hrtick when the
 * current task is from our class and nr_running is low enough
 * to matter.
 */
static void hrtick_update(struct rq *rq)
{
	struct task_struct *curr = rq->curr;

	if (!hrtick_enabled(rq) || curr->sched_class != &fair_sched_class)
		return;

	if (cfs_rq_of(&curr->se)->nr_running < sched_nr_latency)
		hrtick_start_fair(rq, curr);
}
#else /* !CONFIG_SCHED_HRTICK */
static inline void
hrtick_start_fair(struct rq *rq, struct task_struct *p)
{
}

static inline void hrtick_update(struct rq *rq)
{
}
#endif

#ifdef CONFIG_SMP
static inline unsigned long cpu_util(int cpu);
static unsigned long capacity_of(int cpu);

static inline bool cpu_overutilized(int cpu)
{
	return (capacity_of(cpu) * 1024) < (cpu_util(cpu) * capacity_margin);
}

static inline void update_overutilized_status(struct rq *rq)
{
	if (!READ_ONCE(rq->rd->overutilized) && cpu_overutilized(rq->cpu))
		WRITE_ONCE(rq->rd->overutilized, SG_OVERUTILIZED);
}
#else
static inline void update_overutilized_status(struct rq *rq) { }
#endif

/*
 * The enqueue_task method is called before nr_running is
 * increased. Here we update the fair scheduling stats and
 * then put the task into the rbtree:
 */
static void
enqueue_task_fair(struct rq *rq, struct task_struct *p, int flags)
{
	struct cfs_rq *cfs_rq;
	struct sched_entity *se = &p->se;

	/*
	 * The code below (indirectly) updates schedutil which looks at
	 * the cfs_rq utilization to select a frequency.
	 * Let's add the task's estimated utilization to the cfs_rq's
	 * estimated utilization, before we update schedutil.
	 */
	util_est_enqueue(&rq->cfs, p);

	/*
	 * If in_iowait is set, the code below may not trigger any cpufreq
	 * utilization updates, so do it here explicitly with the IOWAIT flag
	 * passed.
	 */
	if (p->in_iowait)
		cpufreq_update_util(rq, SCHED_CPUFREQ_IOWAIT);

	for_each_sched_entity(se) {
		if (se->on_rq)
			break;
		cfs_rq = cfs_rq_of(se);
		enqueue_entity(cfs_rq, se, flags);

		/*
		 * end evaluation on encountering a throttled cfs_rq
		 *
		 * note: in the case of encountering a throttled cfs_rq we will
		 * post the final h_nr_running increment below.
		 */
		if (cfs_rq_throttled(cfs_rq))
			break;
		cfs_rq->h_nr_running++;

		flags = ENQUEUE_WAKEUP;
	}

	for_each_sched_entity(se) {
		cfs_rq = cfs_rq_of(se);
		cfs_rq->h_nr_running++;

		if (cfs_rq_throttled(cfs_rq))
			break;

		update_load_avg(cfs_rq, se, UPDATE_TG);
		update_cfs_group(se);
	}

	if (!se) {
		add_nr_running(rq, 1);
		/*
		 * Since new tasks are assigned an initial util_avg equal to
		 * half of the spare capacity of their CPU, tiny tasks have the
		 * ability to cross the overutilized threshold, which will
		 * result in the load balancer ruining all the task placement
		 * done by EAS. As a way to mitigate that effect, do not account
		 * for the first enqueue operation of new tasks during the
		 * overutilized flag detection.
		 *
		 * A better way of solving this problem would be to wait for
		 * the PELT signals of tasks to converge before taking them
		 * into account, but that is not straightforward to implement,
		 * and the following generally works well enough in practice.
		 */
		if (flags & ENQUEUE_WAKEUP)
			update_overutilized_status(rq);

	}

	hrtick_update(rq);
}

static void set_next_buddy(struct sched_entity *se);

/*
 * The dequeue_task method is called before nr_running is
 * decreased. We remove the task from the rbtree and
 * update the fair scheduling stats:
 */
static void dequeue_task_fair(struct rq *rq, struct task_struct *p, int flags)
{
	struct cfs_rq *cfs_rq;
	struct sched_entity *se = &p->se;
	int task_sleep = flags & DEQUEUE_SLEEP;

	for_each_sched_entity(se) {
		cfs_rq = cfs_rq_of(se);
		dequeue_entity(cfs_rq, se, flags);

		/*
		 * end evaluation on encountering a throttled cfs_rq
		 *
		 * note: in the case of encountering a throttled cfs_rq we will
		 * post the final h_nr_running decrement below.
		*/
		if (cfs_rq_throttled(cfs_rq))
			break;
		cfs_rq->h_nr_running--;

		/* Don't dequeue parent if it has other entities besides us */
		if (cfs_rq->load.weight) {
			/* Avoid re-evaluating load for this entity: */
			se = parent_entity(se);
			/*
			 * Bias pick_next to pick a task from this cfs_rq, as
			 * p is sleeping when it is within its sched_slice.
			 */
			if (task_sleep && se && !throttled_hierarchy(cfs_rq))
				set_next_buddy(se);
			break;
		}
		flags |= DEQUEUE_SLEEP;
	}

	for_each_sched_entity(se) {
		cfs_rq = cfs_rq_of(se);
		cfs_rq->h_nr_running--;

		if (cfs_rq_throttled(cfs_rq))
			break;

		update_load_avg(cfs_rq, se, UPDATE_TG);
		update_cfs_group(se);
	}

	if (!se)
		sub_nr_running(rq, 1);

	util_est_dequeue(&rq->cfs, p, task_sleep);
	hrtick_update(rq);
}

#ifdef CONFIG_SMP

/* Working cpumask for: load_balance, load_balance_newidle. */
DEFINE_PER_CPU(cpumask_var_t, load_balance_mask);
DEFINE_PER_CPU(cpumask_var_t, select_idle_mask);

#ifdef CONFIG_NO_HZ_COMMON
/*
 * per rq 'load' arrray crap; XXX kill this.
 */

/*
 * The exact cpuload calculated at every tick would be:
 *
 *   load' = (1 - 1/2^i) * load + (1/2^i) * cur_load
 *
 * If a CPU misses updates for n ticks (as it was idle) and update gets
 * called on the n+1-th tick when CPU may be busy, then we have:
 *
 *   load_n   = (1 - 1/2^i)^n * load_0
 *   load_n+1 = (1 - 1/2^i)   * load_n + (1/2^i) * cur_load
 *
 * decay_load_missed() below does efficient calculation of
 *
 *   load' = (1 - 1/2^i)^n * load
 *
 * Because x^(n+m) := x^n * x^m we can decompose any x^n in power-of-2 factors.
 * This allows us to precompute the above in said factors, thereby allowing the
 * reduction of an arbitrary n in O(log_2 n) steps. (See also
 * fixed_power_int())
 *
 * The calculation is approximated on a 128 point scale.
 */
#define DEGRADE_SHIFT		7

static const u8 degrade_zero_ticks[CPU_LOAD_IDX_MAX] = {0, 8, 32, 64, 128};
static const u8 degrade_factor[CPU_LOAD_IDX_MAX][DEGRADE_SHIFT + 1] = {
	{   0,   0,  0,  0,  0,  0, 0, 0 },
	{  64,  32,  8,  0,  0,  0, 0, 0 },
	{  96,  72, 40, 12,  1,  0, 0, 0 },
	{ 112,  98, 75, 43, 15,  1, 0, 0 },
	{ 120, 112, 98, 76, 45, 16, 2, 0 }
};

/*
 * Update cpu_load for any missed ticks, due to tickless idle. The backlog
 * would be when CPU is idle and so we just decay the old load without
 * adding any new load.
 */
static unsigned long
decay_load_missed(unsigned long load, unsigned long missed_updates, int idx)
{
	int j = 0;

	if (!missed_updates)
		return load;

	if (missed_updates >= degrade_zero_ticks[idx])
		return 0;

	if (idx == 1)
		return load >> missed_updates;

	while (missed_updates) {
		if (missed_updates % 2)
			load = (load * degrade_factor[idx][j]) >> DEGRADE_SHIFT;

		missed_updates >>= 1;
		j++;
	}
	return load;
}

static struct {
	cpumask_var_t idle_cpus_mask;
	atomic_t nr_cpus;
	int has_blocked;		/* Idle CPUS has blocked load */
	unsigned long next_balance;     /* in jiffy units */
	unsigned long next_blocked;	/* Next update of blocked load in jiffies */
} nohz ____cacheline_aligned;

#endif /* CONFIG_NO_HZ_COMMON */

/**
 * __cpu_load_update - update the rq->cpu_load[] statistics
 * @this_rq: The rq to update statistics for
 * @this_load: The current load
 * @pending_updates: The number of missed updates
 *
 * Update rq->cpu_load[] statistics. This function is usually called every
 * scheduler tick (TICK_NSEC).
 *
 * This function computes a decaying average:
 *
 *   load[i]' = (1 - 1/2^i) * load[i] + (1/2^i) * load
 *
 * Because of NOHZ it might not get called on every tick which gives need for
 * the @pending_updates argument.
 *
 *   load[i]_n = (1 - 1/2^i) * load[i]_n-1 + (1/2^i) * load_n-1
 *             = A * load[i]_n-1 + B ; A := (1 - 1/2^i), B := (1/2^i) * load
 *             = A * (A * load[i]_n-2 + B) + B
 *             = A * (A * (A * load[i]_n-3 + B) + B) + B
 *             = A^3 * load[i]_n-3 + (A^2 + A + 1) * B
 *             = A^n * load[i]_0 + (A^(n-1) + A^(n-2) + ... + 1) * B
 *             = A^n * load[i]_0 + ((1 - A^n) / (1 - A)) * B
 *             = (1 - 1/2^i)^n * (load[i]_0 - load) + load
 *
 * In the above we've assumed load_n := load, which is true for NOHZ_FULL as
 * any change in load would have resulted in the tick being turned back on.
 *
 * For regular NOHZ, this reduces to:
 *
 *   load[i]_n = (1 - 1/2^i)^n * load[i]_0
 *
 * see decay_load_misses(). For NOHZ_FULL we get to subtract and add the extra
 * term.
 */
static void cpu_load_update(struct rq *this_rq, unsigned long this_load,
			    unsigned long pending_updates)
{
	unsigned long __maybe_unused tickless_load = this_rq->cpu_load[0];
	int i, scale;

	this_rq->nr_load_updates++;

	/* Update our load: */
	this_rq->cpu_load[0] = this_load; /* Fasttrack for idx 0 */
	for (i = 1, scale = 2; i < CPU_LOAD_IDX_MAX; i++, scale += scale) {
		unsigned long old_load, new_load;

		/* scale is effectively 1 << i now, and >> i divides by scale */

		old_load = this_rq->cpu_load[i];
#ifdef CONFIG_NO_HZ_COMMON
		old_load = decay_load_missed(old_load, pending_updates - 1, i);
		if (tickless_load) {
			old_load -= decay_load_missed(tickless_load, pending_updates - 1, i);
			/*
			 * old_load can never be a negative value because a
			 * decayed tickless_load cannot be greater than the
			 * original tickless_load.
			 */
			old_load += tickless_load;
		}
#endif
		new_load = this_load;
		/*
		 * Round up the averaging division if load is increasing. This
		 * prevents us from getting stuck on 9 if the load is 10, for
		 * example.
		 */
		if (new_load > old_load)
			new_load += scale - 1;

		this_rq->cpu_load[i] = (old_load * (scale - 1) + new_load) >> i;
	}
}

/* Used instead of source_load when we know the type == 0 */
static unsigned long weighted_cpuload(struct rq *rq)
{
	return cfs_rq_runnable_load_avg(&rq->cfs);
}

#ifdef CONFIG_NO_HZ_COMMON
/*
 * There is no sane way to deal with nohz on smp when using jiffies because the
 * CPU doing the jiffies update might drift wrt the CPU doing the jiffy reading
 * causing off-by-one errors in observed deltas; {0,2} instead of {1,1}.
 *
 * Therefore we need to avoid the delta approach from the regular tick when
 * possible since that would seriously skew the load calculation. This is why we
 * use cpu_load_update_periodic() for CPUs out of nohz. However we'll rely on
 * jiffies deltas for updates happening while in nohz mode (idle ticks, idle
 * loop exit, nohz_idle_balance, nohz full exit...)
 *
 * This means we might still be one tick off for nohz periods.
 */

static void cpu_load_update_nohz(struct rq *this_rq,
				 unsigned long curr_jiffies,
				 unsigned long load)
{
	unsigned long pending_updates;

	pending_updates = curr_jiffies - this_rq->last_load_update_tick;
	if (pending_updates) {
		this_rq->last_load_update_tick = curr_jiffies;
		/*
		 * In the regular NOHZ case, we were idle, this means load 0.
		 * In the NOHZ_FULL case, we were non-idle, we should consider
		 * its weighted load.
		 */
		cpu_load_update(this_rq, load, pending_updates);
	}
}

/*
 * Called from nohz_idle_balance() to update the load ratings before doing the
 * idle balance.
 */
static void cpu_load_update_idle(struct rq *this_rq)
{
	/*
	 * bail if there's load or we're actually up-to-date.
	 */
	if (weighted_cpuload(this_rq))
		return;

	cpu_load_update_nohz(this_rq, READ_ONCE(jiffies), 0);
}

/*
 * Record CPU load on nohz entry so we know the tickless load to account
 * on nohz exit. cpu_load[0] happens then to be updated more frequently
 * than other cpu_load[idx] but it should be fine as cpu_load readers
 * shouldn't rely into synchronized cpu_load[*] updates.
 */
void cpu_load_update_nohz_start(void)
{
	struct rq *this_rq = this_rq();

	/*
	 * This is all lockless but should be fine. If weighted_cpuload changes
	 * concurrently we'll exit nohz. And cpu_load write can race with
	 * cpu_load_update_idle() but both updater would be writing the same.
	 */
	this_rq->cpu_load[0] = weighted_cpuload(this_rq);
}

/*
 * Account the tickless load in the end of a nohz frame.
 */
void cpu_load_update_nohz_stop(void)
{
	unsigned long curr_jiffies = READ_ONCE(jiffies);
	struct rq *this_rq = this_rq();
	unsigned long load;
	struct rq_flags rf;

	if (curr_jiffies == this_rq->last_load_update_tick)
		return;

	load = weighted_cpuload(this_rq);
	rq_lock(this_rq, &rf);
	update_rq_clock(this_rq);
	cpu_load_update_nohz(this_rq, curr_jiffies, load);
	rq_unlock(this_rq, &rf);
}
#else /* !CONFIG_NO_HZ_COMMON */
static inline void cpu_load_update_nohz(struct rq *this_rq,
					unsigned long curr_jiffies,
					unsigned long load) { }
#endif /* CONFIG_NO_HZ_COMMON */

static void cpu_load_update_periodic(struct rq *this_rq, unsigned long load)
{
#ifdef CONFIG_NO_HZ_COMMON
	/* See the mess around cpu_load_update_nohz(). */
	this_rq->last_load_update_tick = READ_ONCE(jiffies);
#endif
	cpu_load_update(this_rq, load, 1);
}

/*
 * Called from scheduler_tick()
 */
void cpu_load_update_active(struct rq *this_rq)
{
	unsigned long load = weighted_cpuload(this_rq);

	if (tick_nohz_tick_stopped())
		cpu_load_update_nohz(this_rq, READ_ONCE(jiffies), load);
	else
		cpu_load_update_periodic(this_rq, load);
}

/*
 * Return a low guess at the load of a migration-source CPU weighted
 * according to the scheduling class and "nice" value.
 *
 * We want to under-estimate the load of migration sources, to
 * balance conservatively.
 */
static unsigned long source_load(int cpu, int type)
{
	struct rq *rq = cpu_rq(cpu);
	unsigned long total = weighted_cpuload(rq);

	if (type == 0 || !sched_feat(LB_BIAS))
		return total;

	return min(rq->cpu_load[type-1], total);
}

/*
 * Return a high guess at the load of a migration-target CPU weighted
 * according to the scheduling class and "nice" value.
 */
static unsigned long target_load(int cpu, int type)
{
	struct rq *rq = cpu_rq(cpu);
	unsigned long total = weighted_cpuload(rq);

	if (type == 0 || !sched_feat(LB_BIAS))
		return total;

	return max(rq->cpu_load[type-1], total);
}

static unsigned long capacity_of(int cpu)
{
	return cpu_rq(cpu)->cpu_capacity;
}

static unsigned long capacity_orig_of(int cpu)
{
	return cpu_rq(cpu)->cpu_capacity_orig;
}

static unsigned long cpu_avg_load_per_task(int cpu)
{
	struct rq *rq = cpu_rq(cpu);
	unsigned long nr_running = READ_ONCE(rq->cfs.h_nr_running);
	unsigned long load_avg = weighted_cpuload(rq);

	if (nr_running)
		return load_avg / nr_running;

	return 0;
}

static void record_wakee(struct task_struct *p)
{
	/*
	 * Only decay a single time; tasks that have less then 1 wakeup per
	 * jiffy will not have built up many flips.
	 */
	if (time_after(jiffies, current->wakee_flip_decay_ts + HZ)) {
		current->wakee_flips >>= 1;
		current->wakee_flip_decay_ts = jiffies;
	}

	if (current->last_wakee != p) {
		current->last_wakee = p;
		current->wakee_flips++;
	}
}

/*
 * Detect M:N waker/wakee relationships via a switching-frequency heuristic.
 *
 * A waker of many should wake a different task than the one last awakened
 * at a frequency roughly N times higher than one of its wakees.
 *
 * In order to determine whether we should let the load spread vs consolidating
 * to shared cache, we look for a minimum 'flip' frequency of llc_size in one
 * partner, and a factor of lls_size higher frequency in the other.
 *
 * With both conditions met, we can be relatively sure that the relationship is
 * non-monogamous, with partner count exceeding socket size.
 *
 * Waker/wakee being client/server, worker/dispatcher, interrupt source or
 * whatever is irrelevant, spread criteria is apparent partner count exceeds
 * socket size.
 */
static int wake_wide(struct task_struct *p)
{
	unsigned int master = current->wakee_flips;
	unsigned int slave = p->wakee_flips;
	int factor = this_cpu_read(sd_llc_size);

	if (master < slave)
		swap(master, slave);
	if (slave < factor || master < slave * factor)
		return 0;
	return 1;
}

/*
 * The purpose of wake_affine() is to quickly determine on which CPU we can run
 * soonest. For the purpose of speed we only consider the waking and previous
 * CPU.
 *
 * wake_affine_idle() - only considers 'now', it check if the waking CPU is
 *			cache-affine and is (or	will be) idle.
 *
 * wake_affine_weight() - considers the weight to reflect the average
 *			  scheduling latency of the CPUs. This seems to work
 *			  for the overloaded case.
 */
static int
wake_affine_idle(int this_cpu, int prev_cpu, int sync)
{
	/*
	 * If this_cpu is idle, it implies the wakeup is from interrupt
	 * context. Only allow the move if cache is shared. Otherwise an
	 * interrupt intensive workload could force all tasks onto one
	 * node depending on the IO topology or IRQ affinity settings.
	 *
	 * If the prev_cpu is idle and cache affine then avoid a migration.
	 * There is no guarantee that the cache hot data from an interrupt
	 * is more important than cache hot data on the prev_cpu and from
	 * a cpufreq perspective, it's better to have higher utilisation
	 * on one CPU.
	 */
	if (available_idle_cpu(this_cpu) && cpus_share_cache(this_cpu, prev_cpu))
		return available_idle_cpu(prev_cpu) ? prev_cpu : this_cpu;

	if (sync && cpu_rq(this_cpu)->nr_running == 1)
		return this_cpu;

	return nr_cpumask_bits;
}

static int
wake_affine_weight(struct sched_domain *sd, struct task_struct *p,
		   int this_cpu, int prev_cpu, int sync)
{
	s64 this_eff_load, prev_eff_load;
	unsigned long task_load;

	this_eff_load = target_load(this_cpu, sd->wake_idx);

	if (sync) {
		unsigned long current_load = task_h_load(current);

		if (current_load > this_eff_load)
			return this_cpu;

		this_eff_load -= current_load;
	}

	task_load = task_h_load(p);

	this_eff_load += task_load;
	if (sched_feat(WA_BIAS))
		this_eff_load *= 100;
	this_eff_load *= capacity_of(prev_cpu);

	prev_eff_load = source_load(prev_cpu, sd->wake_idx);
	prev_eff_load -= task_load;
	if (sched_feat(WA_BIAS))
		prev_eff_load *= 100 + (sd->imbalance_pct - 100) / 2;
	prev_eff_load *= capacity_of(this_cpu);

	/*
	 * If sync, adjust the weight of prev_eff_load such that if
	 * prev_eff == this_eff that select_idle_sibling() will consider
	 * stacking the wakee on top of the waker if no other CPU is
	 * idle.
	 */
	if (sync)
		prev_eff_load += 1;

	return this_eff_load < prev_eff_load ? this_cpu : nr_cpumask_bits;
}

static int wake_affine(struct sched_domain *sd, struct task_struct *p,
		       int this_cpu, int prev_cpu, int sync)
{
	int target = nr_cpumask_bits;

	if (sched_feat(WA_IDLE))
		target = wake_affine_idle(this_cpu, prev_cpu, sync);

	if (sched_feat(WA_WEIGHT) && target == nr_cpumask_bits)
		target = wake_affine_weight(sd, p, this_cpu, prev_cpu, sync);

	schedstat_inc(p->se.statistics.nr_wakeups_affine_attempts);
	if (target == nr_cpumask_bits)
		return prev_cpu;

	schedstat_inc(sd->ttwu_move_affine);
	schedstat_inc(p->se.statistics.nr_wakeups_affine);
	return target;
}

static unsigned long cpu_util_without(int cpu, struct task_struct *p);

static unsigned long capacity_spare_without(int cpu, struct task_struct *p)
{
	return max_t(long, capacity_of(cpu) - cpu_util_without(cpu, p), 0);
}

/*
 * find_idlest_group finds and returns the least busy CPU group within the
 * domain.
 *
 * Assumes p is allowed on at least one CPU in sd.
 */
static struct sched_group *
find_idlest_group(struct sched_domain *sd, struct task_struct *p,
		  int this_cpu, int sd_flag)
{
	struct sched_group *idlest = NULL, *group = sd->groups;
	struct sched_group *most_spare_sg = NULL;
	unsigned long min_runnable_load = ULONG_MAX;
	unsigned long this_runnable_load = ULONG_MAX;
	unsigned long min_avg_load = ULONG_MAX, this_avg_load = ULONG_MAX;
	unsigned long most_spare = 0, this_spare = 0;
	int load_idx = sd->forkexec_idx;
	int imbalance_scale = 100 + (sd->imbalance_pct-100)/2;
	unsigned long imbalance = scale_load_down(NICE_0_LOAD) *
				(sd->imbalance_pct-100) / 100;

	if (sd_flag & SD_BALANCE_WAKE)
		load_idx = sd->wake_idx;

	do {
		unsigned long load, avg_load, runnable_load;
		unsigned long spare_cap, max_spare_cap;
		int local_group;
		int i;

		/* Skip over this group if it has no CPUs allowed */
		if (!cpumask_intersects(sched_group_span(group),
					p->cpus_ptr))
			continue;

		local_group = cpumask_test_cpu(this_cpu,
					       sched_group_span(group));

		/*
		 * Tally up the load of all CPUs in the group and find
		 * the group containing the CPU with most spare capacity.
		 */
		avg_load = 0;
		runnable_load = 0;
		max_spare_cap = 0;

		for_each_cpu(i, sched_group_span(group)) {
			/* Bias balancing toward CPUs of our domain */
			if (local_group)
				load = source_load(i, load_idx);
			else
				load = target_load(i, load_idx);

			runnable_load += load;

			avg_load += cfs_rq_load_avg(&cpu_rq(i)->cfs);

			spare_cap = capacity_spare_without(i, p);

			if (spare_cap > max_spare_cap)
				max_spare_cap = spare_cap;
		}

		/* Adjust by relative CPU capacity of the group */
		avg_load = (avg_load * SCHED_CAPACITY_SCALE) /
					group->sgc->capacity;
		runnable_load = (runnable_load * SCHED_CAPACITY_SCALE) /
					group->sgc->capacity;

		if (local_group) {
			this_runnable_load = runnable_load;
			this_avg_load = avg_load;
			this_spare = max_spare_cap;
		} else {
			if (min_runnable_load > (runnable_load + imbalance)) {
				/*
				 * The runnable load is significantly smaller
				 * so we can pick this new CPU:
				 */
				min_runnable_load = runnable_load;
				min_avg_load = avg_load;
				idlest = group;
			} else if ((runnable_load < (min_runnable_load + imbalance)) &&
				   (100*min_avg_load > imbalance_scale*avg_load)) {
				/*
				 * The runnable loads are close so take the
				 * blocked load into account through avg_load:
				 */
				min_avg_load = avg_load;
				idlest = group;
			}

			if (most_spare < max_spare_cap) {
				most_spare = max_spare_cap;
				most_spare_sg = group;
			}
		}
	} while (group = group->next, group != sd->groups);

	/*
	 * The cross-over point between using spare capacity or least load
	 * is too conservative for high utilization tasks on partially
	 * utilized systems if we require spare_capacity > task_util(p),
	 * so we allow for some task stuffing by using
	 * spare_capacity > task_util(p)/2.
	 *
	 * Spare capacity can't be used for fork because the utilization has
	 * not been set yet, we must first select a rq to compute the initial
	 * utilization.
	 */
	if (sd_flag & SD_BALANCE_FORK)
		goto skip_spare;

	if (this_spare > task_util(p) / 2 &&
	    imbalance_scale*this_spare > 100*most_spare)
		return NULL;

	if (most_spare > task_util(p) / 2)
		return most_spare_sg;

skip_spare:
	if (!idlest)
		return NULL;

	/*
	 * When comparing groups across NUMA domains, it's possible for the
	 * local domain to be very lightly loaded relative to the remote
	 * domains but "imbalance" skews the comparison making remote CPUs
	 * look much more favourable. When considering cross-domain, add
	 * imbalance to the runnable load on the remote node and consider
	 * staying local.
	 */
	if ((sd->flags & SD_NUMA) &&
	    min_runnable_load + imbalance >= this_runnable_load)
		return NULL;

	if (min_runnable_load > (this_runnable_load + imbalance))
		return NULL;

	if ((this_runnable_load < (min_runnable_load + imbalance)) &&
	     (100*this_avg_load < imbalance_scale*min_avg_load))
		return NULL;

	return idlest;
}

/*
 * find_idlest_group_cpu - find the idlest CPU among the CPUs in the group.
 */
static int
find_idlest_group_cpu(struct sched_group *group, struct task_struct *p, int this_cpu)
{
	unsigned long load, min_load = ULONG_MAX;
	unsigned int min_exit_latency = UINT_MAX;
	u64 latest_idle_timestamp = 0;
	int least_loaded_cpu = this_cpu;
	int shallowest_idle_cpu = -1;
	int i;

	/* Check if we have any choice: */
	if (group->group_weight == 1)
		return cpumask_first(sched_group_span(group));

	/* Traverse only the allowed CPUs */
	for_each_cpu_and(i, sched_group_span(group), p->cpus_ptr) {
		if (available_idle_cpu(i)) {
			struct rq *rq = cpu_rq(i);
			struct cpuidle_state *idle = idle_get_state(rq);
			if (idle && idle->exit_latency < min_exit_latency) {
				/*
				 * We give priority to a CPU whose idle state
				 * has the smallest exit latency irrespective
				 * of any idle timestamp.
				 */
				min_exit_latency = idle->exit_latency;
				latest_idle_timestamp = rq->idle_stamp;
				shallowest_idle_cpu = i;
			} else if ((!idle || idle->exit_latency == min_exit_latency) &&
				   rq->idle_stamp > latest_idle_timestamp) {
				/*
				 * If equal or no active idle state, then
				 * the most recently idled CPU might have
				 * a warmer cache.
				 */
				latest_idle_timestamp = rq->idle_stamp;
				shallowest_idle_cpu = i;
			}
		} else if (shallowest_idle_cpu == -1) {
			load = weighted_cpuload(cpu_rq(i));
			if (load < min_load) {
				min_load = load;
				least_loaded_cpu = i;
			}
		}
	}

	return shallowest_idle_cpu != -1 ? shallowest_idle_cpu : least_loaded_cpu;
}

static inline int find_idlest_cpu(struct sched_domain *sd, struct task_struct *p,
				  int cpu, int prev_cpu, int sd_flag)
{
	int new_cpu = cpu;

	if (!cpumask_intersects(sched_domain_span(sd), p->cpus_ptr))
		return prev_cpu;

	/*
	 * We need task's util for capacity_spare_without, sync it up to
	 * prev_cpu's last_update_time.
	 */
	if (!(sd_flag & SD_BALANCE_FORK))
		sync_entity_load_avg(&p->se);

	while (sd) {
		struct sched_group *group;
		struct sched_domain *tmp;
		int weight;

		if (!(sd->flags & sd_flag)) {
			sd = sd->child;
			continue;
		}

		group = find_idlest_group(sd, p, cpu, sd_flag);
		if (!group) {
			sd = sd->child;
			continue;
		}

		new_cpu = find_idlest_group_cpu(group, p, cpu);
		if (new_cpu == cpu) {
			/* Now try balancing at a lower domain level of 'cpu': */
			sd = sd->child;
			continue;
		}

		/* Now try balancing at a lower domain level of 'new_cpu': */
		cpu = new_cpu;
		weight = sd->span_weight;
		sd = NULL;
		for_each_domain(cpu, tmp) {
			if (weight <= tmp->span_weight)
				break;
			if (tmp->flags & sd_flag)
				sd = tmp;
		}
	}

	return new_cpu;
}

#ifdef CONFIG_SCHED_SMT
DEFINE_STATIC_KEY_FALSE(sched_smt_present);
EXPORT_SYMBOL_GPL(sched_smt_present);

static inline void set_idle_cores(int cpu, int val)
{
	struct sched_domain_shared *sds;

	sds = rcu_dereference(per_cpu(sd_llc_shared, cpu));
	if (sds)
		WRITE_ONCE(sds->has_idle_cores, val);
}

static inline bool test_idle_cores(int cpu, bool def)
{
	struct sched_domain_shared *sds;

	sds = rcu_dereference(per_cpu(sd_llc_shared, cpu));
	if (sds)
		return READ_ONCE(sds->has_idle_cores);

	return def;
}

/*
 * Scans the local SMT mask to see if the entire core is idle, and records this
 * information in sd_llc_shared->has_idle_cores.
 *
 * Since SMT siblings share all cache levels, inspecting this limited remote
 * state should be fairly cheap.
 */
void __update_idle_core(struct rq *rq)
{
	int core = cpu_of(rq);
	int cpu;

	rcu_read_lock();
	if (test_idle_cores(core, true))
		goto unlock;

	for_each_cpu(cpu, cpu_smt_mask(core)) {
		if (cpu == core)
			continue;

		if (!available_idle_cpu(cpu))
			goto unlock;
	}

	set_idle_cores(core, 1);
unlock:
	rcu_read_unlock();
}

/*
 * Scan the entire LLC domain for idle cores; this dynamically switches off if
 * there are no idle cores left in the system; tracked through
 * sd_llc->shared->has_idle_cores and enabled through update_idle_core() above.
 */
static int select_idle_core(struct task_struct *p, struct sched_domain *sd, int target)
{
	struct cpumask *cpus = this_cpu_cpumask_var_ptr(select_idle_mask);
	int core, cpu;

	if (!static_branch_likely(&sched_smt_present))
		return -1;

	if (!test_idle_cores(target, false))
		return -1;

	cpumask_and(cpus, sched_domain_span(sd), p->cpus_ptr);

	for_each_cpu_wrap(core, cpus, target) {
		bool idle = true;

		for_each_cpu(cpu, cpu_smt_mask(core)) {
			cpumask_clear_cpu(cpu, cpus);
			if (!available_idle_cpu(cpu))
				idle = false;
		}

		if (idle)
			return core;
	}

	/*
	 * Failed to find an idle core; stop looking for one.
	 */
	set_idle_cores(target, 0);

	return -1;
}

/*
 * Scan the local SMT mask for idle CPUs.
 */
static int select_idle_smt(struct task_struct *p, struct sched_domain *sd, int target)
{
	int cpu;

	if (!static_branch_likely(&sched_smt_present))
		return -1;

	for_each_cpu(cpu, cpu_smt_mask(target)) {
		if (!cpumask_test_cpu(cpu, p->cpus_ptr))
			continue;
		if (available_idle_cpu(cpu))
			return cpu;
	}

	return -1;
}

#else /* CONFIG_SCHED_SMT */

static inline int select_idle_core(struct task_struct *p, struct sched_domain *sd, int target)
{
	return -1;
}

static inline int select_idle_smt(struct task_struct *p, struct sched_domain *sd, int target)
{
	return -1;
}

#endif /* CONFIG_SCHED_SMT */

/*
 * Scan the LLC domain for idle CPUs; this is dynamically regulated by
 * comparing the average scan cost (tracked in sd->avg_scan_cost) against the
 * average idle time for this rq (as found in rq->avg_idle).
 */
static int select_idle_cpu(struct task_struct *p, struct sched_domain *sd, int target)
{
	struct sched_domain *this_sd;
	u64 avg_cost, avg_idle;
	u64 time, cost;
	s64 delta;
	int cpu, nr = INT_MAX;

	this_sd = rcu_dereference(*this_cpu_ptr(&sd_llc));
	if (!this_sd)
		return -1;

	/*
	 * Due to large variance we need a large fuzz factor; hackbench in
	 * particularly is sensitive here.
	 */
	avg_idle = this_rq()->avg_idle / 512;
	avg_cost = this_sd->avg_scan_cost + 1;

	if (sched_feat(SIS_AVG_CPU) && avg_idle < avg_cost)
		return -1;

	if (sched_feat(SIS_PROP)) {
		u64 span_avg = sd->span_weight * avg_idle;
		if (span_avg > 4*avg_cost)
			nr = div_u64(span_avg, avg_cost);
		else
			nr = 4;
	}

	time = local_clock();

	for_each_cpu_wrap(cpu, sched_domain_span(sd), target) {
		if (!--nr)
			return -1;
		if (!cpumask_test_cpu(cpu, p->cpus_ptr))
			continue;
		if (available_idle_cpu(cpu))
			break;
	}

	time = local_clock() - time;
	cost = this_sd->avg_scan_cost;
	delta = (s64)(time - cost) / 8;
	this_sd->avg_scan_cost += delta;

	return cpu;
}

/*
 * Try and locate an idle core/thread in the LLC cache domain.
 */
static int select_idle_sibling(struct task_struct *p, int prev, int target)
{
	struct sched_domain *sd;
	int i, recent_used_cpu;

	if (available_idle_cpu(target))
		return target;

	/*
	 * If the previous CPU is cache affine and idle, don't be stupid:
	 */
	if (prev != target && cpus_share_cache(prev, target) && available_idle_cpu(prev))
		return prev;

	/* Check a recently used CPU as a potential idle candidate: */
	recent_used_cpu = p->recent_used_cpu;
	if (recent_used_cpu != prev &&
	    recent_used_cpu != target &&
	    cpus_share_cache(recent_used_cpu, target) &&
	    available_idle_cpu(recent_used_cpu) &&
	    cpumask_test_cpu(p->recent_used_cpu, p->cpus_ptr)) {
		/*
		 * Replace recent_used_cpu with prev as it is a potential
		 * candidate for the next wake:
		 */
		p->recent_used_cpu = prev;
		return recent_used_cpu;
	}

	sd = rcu_dereference(per_cpu(sd_llc, target));
	if (!sd)
		return target;

	i = select_idle_core(p, sd, target);
	if ((unsigned)i < nr_cpumask_bits)
		return i;

	i = select_idle_cpu(p, sd, target);
	if ((unsigned)i < nr_cpumask_bits)
		return i;

	i = select_idle_smt(p, sd, target);
	if ((unsigned)i < nr_cpumask_bits)
		return i;

	return target;
}

/**
 * Amount of capacity of a CPU that is (estimated to be) used by CFS tasks
 * @cpu: the CPU to get the utilization of
 *
 * The unit of the return value must be the one of capacity so we can compare
 * the utilization with the capacity of the CPU that is available for CFS task
 * (ie cpu_capacity).
 *
 * cfs_rq.avg.util_avg is the sum of running time of runnable tasks plus the
 * recent utilization of currently non-runnable tasks on a CPU. It represents
 * the amount of utilization of a CPU in the range [0..capacity_orig] where
 * capacity_orig is the cpu_capacity available at the highest frequency
 * (arch_scale_freq_capacity()).
 * The utilization of a CPU converges towards a sum equal to or less than the
 * current capacity (capacity_curr <= capacity_orig) of the CPU because it is
 * the running time on this CPU scaled by capacity_curr.
 *
 * The estimated utilization of a CPU is defined to be the maximum between its
 * cfs_rq.avg.util_avg and the sum of the estimated utilization of the tasks
 * currently RUNNABLE on that CPU.
 * This allows to properly represent the expected utilization of a CPU which
 * has just got a big task running since a long sleep period. At the same time
 * however it preserves the benefits of the "blocked utilization" in
 * describing the potential for other tasks waking up on the same CPU.
 *
 * Nevertheless, cfs_rq.avg.util_avg can be higher than capacity_curr or even
 * higher than capacity_orig because of unfortunate rounding in
 * cfs.avg.util_avg or just after migrating tasks and new task wakeups until
 * the average stabilizes with the new running time. We need to check that the
 * utilization stays within the range of [0..capacity_orig] and cap it if
 * necessary. Without utilization capping, a group could be seen as overloaded
 * (CPU0 utilization at 121% + CPU1 utilization at 80%) whereas CPU1 has 20% of
 * available capacity. We allow utilization to overshoot capacity_curr (but not
 * capacity_orig) as it useful for predicting the capacity required after task
 * migrations (scheduler-driven DVFS).
 *
 * Return: the (estimated) utilization for the specified CPU
 */
static inline unsigned long cpu_util(int cpu)
{
	struct cfs_rq *cfs_rq;
	unsigned int util;

	cfs_rq = &cpu_rq(cpu)->cfs;
	util = READ_ONCE(cfs_rq->avg.util_avg);

	if (sched_feat(UTIL_EST))
		util = max(util, READ_ONCE(cfs_rq->avg.util_est.enqueued));

	return min_t(unsigned long, util, capacity_orig_of(cpu));
}

/*
 * cpu_util_without: compute cpu utilization without any contributions from *p
 * @cpu: the CPU which utilization is requested
 * @p: the task which utilization should be discounted
 *
 * The utilization of a CPU is defined by the utilization of tasks currently
 * enqueued on that CPU as well as tasks which are currently sleeping after an
 * execution on that CPU.
 *
 * This method returns the utilization of the specified CPU by discounting the
 * utilization of the specified task, whenever the task is currently
 * contributing to the CPU utilization.
 */
static unsigned long cpu_util_without(int cpu, struct task_struct *p)
{
	struct cfs_rq *cfs_rq;
	unsigned int util;

	/* Task has no contribution or is new */
	if (cpu != task_cpu(p) || !READ_ONCE(p->se.avg.last_update_time))
		return cpu_util(cpu);

	cfs_rq = &cpu_rq(cpu)->cfs;
	util = READ_ONCE(cfs_rq->avg.util_avg);

	/* Discount task's util from CPU's util */
	lsub_positive(&util, task_util(p));

	/*
	 * Covered cases:
	 *
	 * a) if *p is the only task sleeping on this CPU, then:
	 *      cpu_util (== task_util) > util_est (== 0)
	 *    and thus we return:
	 *      cpu_util_without = (cpu_util - task_util) = 0
	 *
	 * b) if other tasks are SLEEPING on this CPU, which is now exiting
	 *    IDLE, then:
	 *      cpu_util >= task_util
	 *      cpu_util > util_est (== 0)
	 *    and thus we discount *p's blocked utilization to return:
	 *      cpu_util_without = (cpu_util - task_util) >= 0
	 *
	 * c) if other tasks are RUNNABLE on that CPU and
	 *      util_est > cpu_util
	 *    then we use util_est since it returns a more restrictive
	 *    estimation of the spare capacity on that CPU, by just
	 *    considering the expected utilization of tasks already
	 *    runnable on that CPU.
	 *
	 * Cases a) and b) are covered by the above code, while case c) is
	 * covered by the following code when estimated utilization is
	 * enabled.
	 */
	if (sched_feat(UTIL_EST)) {
		unsigned int estimated =
			READ_ONCE(cfs_rq->avg.util_est.enqueued);

		/*
		 * Despite the following checks we still have a small window
		 * for a possible race, when an execl's select_task_rq_fair()
		 * races with LB's detach_task():
		 *
		 *   detach_task()
		 *     p->on_rq = TASK_ON_RQ_MIGRATING;
		 *     ---------------------------------- A
		 *     deactivate_task()                   \
		 *       dequeue_task()                     + RaceTime
		 *         util_est_dequeue()              /
		 *     ---------------------------------- B
		 *
		 * The additional check on "current == p" it's required to
		 * properly fix the execl regression and it helps in further
		 * reducing the chances for the above race.
		 */
		if (unlikely(task_on_rq_queued(p) || current == p))
			lsub_positive(&estimated, _task_util_est(p));

		util = max(util, estimated);
	}

	/*
	 * Utilization (estimated) can exceed the CPU capacity, thus let's
	 * clamp to the maximum CPU capacity to ensure consistency with
	 * the cpu_util call.
	 */
	return min_t(unsigned long, util, capacity_orig_of(cpu));
}

/*
 * Disable WAKE_AFFINE in the case where task @p doesn't fit in the
 * capacity of either the waking CPU @cpu or the previous CPU @prev_cpu.
 *
 * In that case WAKE_AFFINE doesn't make sense and we'll let
 * BALANCE_WAKE sort things out.
 */
static int wake_cap(struct task_struct *p, int cpu, int prev_cpu)
{
	long min_cap, max_cap;

	if (!static_branch_unlikely(&sched_asym_cpucapacity))
		return 0;

	min_cap = min(capacity_orig_of(prev_cpu), capacity_orig_of(cpu));
	max_cap = cpu_rq(cpu)->rd->max_cpu_capacity;

	/* Minimum capacity is close to max, no need to abort wake_affine */
	if (max_cap - min_cap < max_cap >> 3)
		return 0;

	/* Bring task utilization in sync with prev_cpu */
	sync_entity_load_avg(&p->se);

	return !task_fits_capacity(p, min_cap);
}

/*
 * Predicts what cpu_util(@cpu) would return if @p was migrated (and enqueued)
 * to @dst_cpu.
 */
static unsigned long cpu_util_next(int cpu, struct task_struct *p, int dst_cpu)
{
	struct cfs_rq *cfs_rq = &cpu_rq(cpu)->cfs;
	unsigned long util_est, util = READ_ONCE(cfs_rq->avg.util_avg);

	/*
	 * If @p migrates from @cpu to another, remove its contribution. Or,
	 * if @p migrates from another CPU to @cpu, add its contribution. In
	 * the other cases, @cpu is not impacted by the migration, so the
	 * util_avg should already be correct.
	 */
	if (task_cpu(p) == cpu && dst_cpu != cpu)
		sub_positive(&util, task_util(p));
	else if (task_cpu(p) != cpu && dst_cpu == cpu)
		util += task_util(p);

	if (sched_feat(UTIL_EST)) {
		util_est = READ_ONCE(cfs_rq->avg.util_est.enqueued);

		/*
		 * During wake-up, the task isn't enqueued yet and doesn't
		 * appear in the cfs_rq->avg.util_est.enqueued of any rq,
		 * so just add it (if needed) to "simulate" what will be
		 * cpu_util() after the task has been enqueued.
		 */
		if (dst_cpu == cpu)
			util_est += _task_util_est(p);

		util = max(util, util_est);
	}

	return min(util, capacity_orig_of(cpu));
}

/*
 * compute_energy(): Estimates the energy that would be consumed if @p was
 * migrated to @dst_cpu. compute_energy() predicts what will be the utilization
 * landscape of the * CPUs after the task migration, and uses the Energy Model
 * to compute what would be the energy if we decided to actually migrate that
 * task.
 */
static long
compute_energy(struct task_struct *p, int dst_cpu, struct perf_domain *pd)
{
	long util, max_util, sum_util, energy = 0;
	int cpu;

	for (; pd; pd = pd->next) {
		max_util = sum_util = 0;
		/*
		 * The capacity state of CPUs of the current rd can be driven by
		 * CPUs of another rd if they belong to the same performance
		 * domain. So, account for the utilization of these CPUs too
		 * by masking pd with cpu_online_mask instead of the rd span.
		 *
		 * If an entire performance domain is outside of the current rd,
		 * it will not appear in its pd list and will not be accounted
		 * by compute_energy().
		 */
		for_each_cpu_and(cpu, perf_domain_span(pd), cpu_online_mask) {
			util = cpu_util_next(cpu, p, dst_cpu);
			util = schedutil_energy_util(cpu, util);
			max_util = max(util, max_util);
			sum_util += util;
		}

		energy += em_pd_energy(pd->em_pd, max_util, sum_util);
	}

	return energy;
}

/*
 * find_energy_efficient_cpu(): Find most energy-efficient target CPU for the
 * waking task. find_energy_efficient_cpu() looks for the CPU with maximum
 * spare capacity in each performance domain and uses it as a potential
 * candidate to execute the task. Then, it uses the Energy Model to figure
 * out which of the CPU candidates is the most energy-efficient.
 *
 * The rationale for this heuristic is as follows. In a performance domain,
 * all the most energy efficient CPU candidates (according to the Energy
 * Model) are those for which we'll request a low frequency. When there are
 * several CPUs for which the frequency request will be the same, we don't
 * have enough data to break the tie between them, because the Energy Model
 * only includes active power costs. With this model, if we assume that
 * frequency requests follow utilization (e.g. using schedutil), the CPU with
 * the maximum spare capacity in a performance domain is guaranteed to be among
 * the best candidates of the performance domain.
 *
 * In practice, it could be preferable from an energy standpoint to pack
 * small tasks on a CPU in order to let other CPUs go in deeper idle states,
 * but that could also hurt our chances to go cluster idle, and we have no
 * ways to tell with the current Energy Model if this is actually a good
 * idea or not. So, find_energy_efficient_cpu() basically favors
 * cluster-packing, and spreading inside a cluster. That should at least be
 * a good thing for latency, and this is consistent with the idea that most
 * of the energy savings of EAS come from the asymmetry of the system, and
 * not so much from breaking the tie between identical CPUs. That's also the
 * reason why EAS is enabled in the topology code only for systems where
 * SD_ASYM_CPUCAPACITY is set.
 *
 * NOTE: Forkees are not accepted in the energy-aware wake-up path because
 * they don't have any useful utilization data yet and it's not possible to
 * forecast their impact on energy consumption. Consequently, they will be
 * placed by find_idlest_cpu() on the least loaded CPU, which might turn out
 * to be energy-inefficient in some use-cases. The alternative would be to
 * bias new tasks towards specific types of CPUs first, or to try to infer
 * their util_avg from the parent task, but those heuristics could hurt
 * other use-cases too. So, until someone finds a better way to solve this,
 * let's keep things simple by re-using the existing slow path.
 */

static int find_energy_efficient_cpu(struct task_struct *p, int prev_cpu)
{
	unsigned long prev_energy = ULONG_MAX, best_energy = ULONG_MAX;
	struct root_domain *rd = cpu_rq(smp_processor_id())->rd;
	int cpu, best_energy_cpu = prev_cpu;
	struct perf_domain *head, *pd;
	unsigned long cpu_cap, util;
	struct sched_domain *sd;

	rcu_read_lock();
	pd = rcu_dereference(rd->pd);
	if (!pd || READ_ONCE(rd->overutilized))
		goto fail;
	head = pd;

	/*
	 * Energy-aware wake-up happens on the lowest sched_domain starting
	 * from sd_asym_cpucapacity spanning over this_cpu and prev_cpu.
	 */
	sd = rcu_dereference(*this_cpu_ptr(&sd_asym_cpucapacity));
	while (sd && !cpumask_test_cpu(prev_cpu, sched_domain_span(sd)))
		sd = sd->parent;
	if (!sd)
		goto fail;

	sync_entity_load_avg(&p->se);
	if (!task_util_est(p))
		goto unlock;

	for (; pd; pd = pd->next) {
		unsigned long cur_energy, spare_cap, max_spare_cap = 0;
		int max_spare_cap_cpu = -1;

		for_each_cpu_and(cpu, perf_domain_span(pd), sched_domain_span(sd)) {
			if (!cpumask_test_cpu(cpu, p->cpus_ptr))
				continue;

			/* Skip CPUs that will be overutilized. */
			util = cpu_util_next(cpu, p, cpu);
			cpu_cap = capacity_of(cpu);
			if (cpu_cap * 1024 < util * capacity_margin)
				continue;

			/* Always use prev_cpu as a candidate. */
			if (cpu == prev_cpu) {
				prev_energy = compute_energy(p, prev_cpu, head);
				best_energy = min(best_energy, prev_energy);
				continue;
			}

			/*
			 * Find the CPU with the maximum spare capacity in
			 * the performance domain
			 */
			spare_cap = cpu_cap - util;
			if (spare_cap > max_spare_cap) {
				max_spare_cap = spare_cap;
				max_spare_cap_cpu = cpu;
			}
		}

		/* Evaluate the energy impact of using this CPU. */
		if (max_spare_cap_cpu >= 0) {
			cur_energy = compute_energy(p, max_spare_cap_cpu, head);
			if (cur_energy < best_energy) {
				best_energy = cur_energy;
				best_energy_cpu = max_spare_cap_cpu;
			}
		}
	}
unlock:
	rcu_read_unlock();

	/*
	 * Pick the best CPU if prev_cpu cannot be used, or if it saves at
	 * least 6% of the energy used by prev_cpu.
	 */
	if (prev_energy == ULONG_MAX)
		return best_energy_cpu;

	if ((prev_energy - best_energy) > (prev_energy >> 4))
		return best_energy_cpu;

	return prev_cpu;

fail:
	rcu_read_unlock();

	return -1;
}

/*
 * select_task_rq_fair: Select target runqueue for the waking task in domains
 * that have the 'sd_flag' flag set. In practice, this is SD_BALANCE_WAKE,
 * SD_BALANCE_FORK, or SD_BALANCE_EXEC.
 *
 * Balances load by selecting the idlest CPU in the idlest group, or under
 * certain conditions an idle sibling CPU if the domain has SD_WAKE_AFFINE set.
 *
 * Returns the target CPU number.
 *
 * preempt must be disabled.
 */
static int
select_task_rq_fair(struct task_struct *p, int prev_cpu, int sd_flag, int wake_flags)
{
	struct sched_domain *tmp, *sd = NULL;
	int cpu = smp_processor_id();
	int new_cpu = prev_cpu;
	int want_affine = 0;
	int sync = (wake_flags & WF_SYNC) && !(current->flags & PF_EXITING);

	if (sd_flag & SD_BALANCE_WAKE) {
		record_wakee(p);

		if (static_branch_unlikely(&sched_energy_present)) {
			new_cpu = find_energy_efficient_cpu(p, prev_cpu);
			if (new_cpu >= 0)
				return new_cpu;
			new_cpu = prev_cpu;
		}

		want_affine = !wake_wide(p) && !wake_cap(p, cpu, prev_cpu) &&
			      cpumask_test_cpu(cpu, p->cpus_ptr);
	}

	rcu_read_lock();
	for_each_domain(cpu, tmp) {
		if (!(tmp->flags & SD_LOAD_BALANCE))
			break;

		/*
		 * If both 'cpu' and 'prev_cpu' are part of this domain,
		 * cpu is a valid SD_WAKE_AFFINE target.
		 */
		if (want_affine && (tmp->flags & SD_WAKE_AFFINE) &&
		    cpumask_test_cpu(prev_cpu, sched_domain_span(tmp))) {
			if (cpu != prev_cpu)
				new_cpu = wake_affine(tmp, p, cpu, prev_cpu, sync);

			sd = NULL; /* Prefer wake_affine over balance flags */
			break;
		}

		if (tmp->flags & sd_flag)
			sd = tmp;
		else if (!want_affine)
			break;
	}

	if (unlikely(sd)) {
		/* Slow path */
		new_cpu = find_idlest_cpu(sd, p, cpu, prev_cpu, sd_flag);
	} else if (sd_flag & SD_BALANCE_WAKE) { /* XXX always ? */
		/* Fast path */

		new_cpu = select_idle_sibling(p, prev_cpu, new_cpu);

		if (want_affine)
			current->recent_used_cpu = cpu;
	}
	rcu_read_unlock();

	return new_cpu;
}

static void detach_entity_cfs_rq(struct sched_entity *se);

/*
 * Called immediately before a task is migrated to a new CPU; task_cpu(p) and
 * cfs_rq_of(p) references at time of call are still valid and identify the
 * previous CPU. The caller guarantees p->pi_lock or task_rq(p)->lock is held.
 */
static void migrate_task_rq_fair(struct task_struct *p, int new_cpu)
{
	/*
	 * As blocked tasks retain absolute vruntime the migration needs to
	 * deal with this by subtracting the old and adding the new
	 * min_vruntime -- the latter is done by enqueue_entity() when placing
	 * the task on the new runqueue.
	 */
	if (p->state == TASK_WAKING) {
		struct sched_entity *se = &p->se;
		struct cfs_rq *cfs_rq = cfs_rq_of(se);
		u64 min_vruntime;

#ifndef CONFIG_64BIT
		u64 min_vruntime_copy;

		do {
			min_vruntime_copy = cfs_rq->min_vruntime_copy;
			smp_rmb();
			min_vruntime = cfs_rq->min_vruntime;
		} while (min_vruntime != min_vruntime_copy);
#else
		min_vruntime = cfs_rq->min_vruntime;
#endif

		se->vruntime -= min_vruntime;
	}

	if (p->on_rq == TASK_ON_RQ_MIGRATING) {
		/*
		 * In case of TASK_ON_RQ_MIGRATING we in fact hold the 'old'
		 * rq->lock and can modify state directly.
		 */
		lockdep_assert_held(&task_rq(p)->lock);
		detach_entity_cfs_rq(&p->se);

	} else {
		/*
		 * We are supposed to update the task to "current" time, then
		 * its up to date and ready to go to new CPU/cfs_rq. But we
		 * have difficulty in getting what current time is, so simply
		 * throw away the out-of-date time. This will result in the
		 * wakee task is less decayed, but giving the wakee more load
		 * sounds not bad.
		 */
		remove_entity_load_avg(&p->se);
	}

	/* Tell new CPU we are migrated */
	p->se.avg.last_update_time = 0;

	/* We have migrated, no longer consider this task hot */
	p->se.exec_start = 0;

	update_scan_period(p, new_cpu);
}

static void task_dead_fair(struct task_struct *p)
{
	remove_entity_load_avg(&p->se);
}
#endif /* CONFIG_SMP */

static unsigned long wakeup_gran(struct sched_entity *se)
{
	unsigned long gran = sysctl_sched_wakeup_granularity;

	/*
	 * Since its curr running now, convert the gran from real-time
	 * to virtual-time in his units.
	 *
	 * By using 'se' instead of 'curr' we penalize light tasks, so
	 * they get preempted easier. That is, if 'se' < 'curr' then
	 * the resulting gran will be larger, therefore penalizing the
	 * lighter, if otoh 'se' > 'curr' then the resulting gran will
	 * be smaller, again penalizing the lighter task.
	 *
	 * This is especially important for buddies when the leftmost
	 * task is higher priority than the buddy.
	 */
	return calc_delta_fair(gran, se);
}

/*
 * Should 'se' preempt 'curr'.
 *
 *             |s1
 *        |s2
 *   |s3
 *         g
 *      |<--->|c
 *
 *  w(c, s1) = -1
 *  w(c, s2) =  0
 *  w(c, s3) =  1
 *
 */
static int
wakeup_preempt_entity(struct sched_entity *curr, struct sched_entity *se)
{
	s64 gran, vdiff = curr->vruntime - se->vruntime;

	if (vdiff <= 0)
		return -1;

	gran = wakeup_gran(se);
	if (vdiff > gran)
		return 1;

	return 0;
}

static void set_last_buddy(struct sched_entity *se)
{
	if (entity_is_task(se) && unlikely(task_has_idle_policy(task_of(se))))
		return;

	for_each_sched_entity(se) {
		if (SCHED_WARN_ON(!se->on_rq))
			return;
		cfs_rq_of(se)->last = se;
	}
}

static void set_next_buddy(struct sched_entity *se)
{
	if (entity_is_task(se) && unlikely(task_has_idle_policy(task_of(se))))
		return;

	for_each_sched_entity(se) {
		if (SCHED_WARN_ON(!se->on_rq))
			return;
		cfs_rq_of(se)->next = se;
	}
}

static void set_skip_buddy(struct sched_entity *se)
{
	for_each_sched_entity(se)
		cfs_rq_of(se)->skip = se;
}

/*
 * Preempt the current task with a newly woken task if needed:
 */
static void check_preempt_wakeup(struct rq *rq, struct task_struct *p, int wake_flags)
{
	struct task_struct *curr = rq->curr;
	struct sched_entity *se = &curr->se, *pse = &p->se;
	struct cfs_rq *cfs_rq = task_cfs_rq(curr);
	int scale = cfs_rq->nr_running >= sched_nr_latency;
	int next_buddy_marked = 0;

	if (unlikely(se == pse))
		return;

	/*
	 * This is possible from callers such as attach_tasks(), in which we
	 * unconditionally check_prempt_curr() after an enqueue (which may have
	 * lead to a throttle).  This both saves work and prevents false
	 * next-buddy nomination below.
	 */
	if (unlikely(throttled_hierarchy(cfs_rq_of(pse))))
		return;

	if (sched_feat(NEXT_BUDDY) && scale && !(wake_flags & WF_FORK)) {
		set_next_buddy(pse);
		next_buddy_marked = 1;
	}

	/*
	 * We can come here with TIF_NEED_RESCHED already set from new task
	 * wake up path.
	 *
	 * Note: this also catches the edge-case of curr being in a throttled
	 * group (e.g. via set_curr_task), since update_curr() (in the
	 * enqueue of curr) will have resulted in resched being set.  This
	 * prevents us from potentially nominating it as a false LAST_BUDDY
	 * below.
	 */
	if (test_tsk_need_resched(curr))
		return;

	/* Idle tasks are by definition preempted by non-idle tasks. */
	if (unlikely(task_has_idle_policy(curr)) &&
	    likely(!task_has_idle_policy(p)))
		goto preempt;

	/*
	 * Batch and idle tasks do not preempt non-idle tasks (their preemption
	 * is driven by the tick):
	 */
	if (unlikely(p->policy != SCHED_NORMAL) || !sched_feat(WAKEUP_PREEMPTION))
		return;

	find_matching_se(&se, &pse);
	update_curr(cfs_rq_of(se));
	BUG_ON(!pse);
	if (wakeup_preempt_entity(se, pse) == 1) {
		/*
		 * Bias pick_next to pick the sched entity that is
		 * triggering this preemption.
		 */
		if (!next_buddy_marked)
			set_next_buddy(pse);
		goto preempt;
	}

	return;

preempt:
	resched_curr_lazy(rq);
	/*
	 * Only set the backward buddy when the current task is still
	 * on the rq. This can happen when a wakeup gets interleaved
	 * with schedule on the ->pre_schedule() or idle_balance()
	 * point, either of which can * drop the rq lock.
	 *
	 * Also, during early boot the idle thread is in the fair class,
	 * for obvious reasons its a bad idea to schedule back to it.
	 */
	if (unlikely(!se->on_rq || curr == rq->idle))
		return;

	if (sched_feat(LAST_BUDDY) && scale && entity_is_task(se))
		set_last_buddy(se);
}

static struct task_struct *
pick_next_task_fair(struct rq *rq, struct task_struct *prev, struct rq_flags *rf)
{
	struct cfs_rq *cfs_rq = &rq->cfs;
	struct sched_entity *se;
	struct task_struct *p;
	int new_tasks;

again:
	if (!cfs_rq->nr_running)
		goto idle;

#ifdef CONFIG_FAIR_GROUP_SCHED
	if (prev->sched_class != &fair_sched_class)
		goto simple;

	/*
	 * Because of the set_next_buddy() in dequeue_task_fair() it is rather
	 * likely that a next task is from the same cgroup as the current.
	 *
	 * Therefore attempt to avoid putting and setting the entire cgroup
	 * hierarchy, only change the part that actually changes.
	 */

	do {
		struct sched_entity *curr = cfs_rq->curr;

		/*
		 * Since we got here without doing put_prev_entity() we also
		 * have to consider cfs_rq->curr. If it is still a runnable
		 * entity, update_curr() will update its vruntime, otherwise
		 * forget we've ever seen it.
		 */
		if (curr) {
			if (curr->on_rq)
				update_curr(cfs_rq);
			else
				curr = NULL;

			/*
			 * This call to check_cfs_rq_runtime() will do the
			 * throttle and dequeue its entity in the parent(s).
			 * Therefore the nr_running test will indeed
			 * be correct.
			 */
			if (unlikely(check_cfs_rq_runtime(cfs_rq))) {
				cfs_rq = &rq->cfs;

				if (!cfs_rq->nr_running)
					goto idle;

				goto simple;
			}
		}

		se = pick_next_entity(cfs_rq, curr);
		cfs_rq = group_cfs_rq(se);
	} while (cfs_rq);

	p = task_of(se);

	/*
	 * Since we haven't yet done put_prev_entity and if the selected task
	 * is a different task than we started out with, try and touch the
	 * least amount of cfs_rqs.
	 */
	if (prev != p) {
		struct sched_entity *pse = &prev->se;

		while (!(cfs_rq = is_same_group(se, pse))) {
			int se_depth = se->depth;
			int pse_depth = pse->depth;

			if (se_depth <= pse_depth) {
				put_prev_entity(cfs_rq_of(pse), pse);
				pse = parent_entity(pse);
			}
			if (se_depth >= pse_depth) {
				set_next_entity(cfs_rq_of(se), se);
				se = parent_entity(se);
			}
		}

		put_prev_entity(cfs_rq, pse);
		set_next_entity(cfs_rq, se);
	}

	goto done;
simple:
#endif

	put_prev_task(rq, prev);

	do {
		se = pick_next_entity(cfs_rq, NULL);
		set_next_entity(cfs_rq, se);
		cfs_rq = group_cfs_rq(se);
	} while (cfs_rq);

	p = task_of(se);

done: __maybe_unused;
#ifdef CONFIG_SMP
	/*
	 * Move the next running task to the front of
	 * the list, so our cfs_tasks list becomes MRU
	 * one.
	 */
	list_move(&p->se.group_node, &rq->cfs_tasks);
#endif

	if (hrtick_enabled(rq))
		hrtick_start_fair(rq, p);

	update_misfit_status(p, rq);

	return p;

idle:
	update_misfit_status(NULL, rq);
	new_tasks = idle_balance(rq, rf);

	/*
	 * Because idle_balance() releases (and re-acquires) rq->lock, it is
	 * possible for any higher priority task to appear. In that case we
	 * must re-start the pick_next_entity() loop.
	 */
	if (new_tasks < 0)
		return RETRY_TASK;

	if (new_tasks > 0)
		goto again;

	return NULL;
}

/*
 * Account for a descheduled task:
 */
static void put_prev_task_fair(struct rq *rq, struct task_struct *prev)
{
	struct sched_entity *se = &prev->se;
	struct cfs_rq *cfs_rq;

	for_each_sched_entity(se) {
		cfs_rq = cfs_rq_of(se);
		put_prev_entity(cfs_rq, se);
	}
}

/*
 * sched_yield() is very simple
 *
 * The magic of dealing with the ->skip buddy is in pick_next_entity.
 */
static void yield_task_fair(struct rq *rq)
{
	struct task_struct *curr = rq->curr;
	struct cfs_rq *cfs_rq = task_cfs_rq(curr);
	struct sched_entity *se = &curr->se;

	/*
	 * Are we the only task in the tree?
	 */
	if (unlikely(rq->nr_running == 1))
		return;

	clear_buddies(cfs_rq, se);

	if (curr->policy != SCHED_BATCH) {
		update_rq_clock(rq);
		/*
		 * Update run-time statistics of the 'current'.
		 */
		update_curr(cfs_rq);
		/*
		 * Tell update_rq_clock() that we've just updated,
		 * so we don't do microscopic update in schedule()
		 * and double the fastpath cost.
		 */
		rq_clock_skip_update(rq);
	}

	set_skip_buddy(se);
}

static bool yield_to_task_fair(struct rq *rq, struct task_struct *p, bool preempt)
{
	struct sched_entity *se = &p->se;

	/* throttled hierarchies are not runnable */
	if (!se->on_rq || throttled_hierarchy(cfs_rq_of(se)))
		return false;

	/* Tell the scheduler that we'd really like pse to run next. */
	set_next_buddy(se);

	yield_task_fair(rq);

	return true;
}

#ifdef CONFIG_SMP
/**************************************************
 * Fair scheduling class load-balancing methods.
 *
 * BASICS
 *
 * The purpose of load-balancing is to achieve the same basic fairness the
 * per-CPU scheduler provides, namely provide a proportional amount of compute
 * time to each task. This is expressed in the following equation:
 *
 *   W_i,n/P_i == W_j,n/P_j for all i,j                               (1)
 *
 * Where W_i,n is the n-th weight average for CPU i. The instantaneous weight
 * W_i,0 is defined as:
 *
 *   W_i,0 = \Sum_j w_i,j                                             (2)
 *
 * Where w_i,j is the weight of the j-th runnable task on CPU i. This weight
 * is derived from the nice value as per sched_prio_to_weight[].
 *
 * The weight average is an exponential decay average of the instantaneous
 * weight:
 *
 *   W'_i,n = (2^n - 1) / 2^n * W_i,n + 1 / 2^n * W_i,0               (3)
 *
 * C_i is the compute capacity of CPU i, typically it is the
 * fraction of 'recent' time available for SCHED_OTHER task execution. But it
 * can also include other factors [XXX].
 *
 * To achieve this balance we define a measure of imbalance which follows
 * directly from (1):
 *
 *   imb_i,j = max{ avg(W/C), W_i/C_i } - min{ avg(W/C), W_j/C_j }    (4)
 *
 * We them move tasks around to minimize the imbalance. In the continuous
 * function space it is obvious this converges, in the discrete case we get
 * a few fun cases generally called infeasible weight scenarios.
 *
 * [XXX expand on:
 *     - infeasible weights;
 *     - local vs global optima in the discrete case. ]
 *
 *
 * SCHED DOMAINS
 *
 * In order to solve the imbalance equation (4), and avoid the obvious O(n^2)
 * for all i,j solution, we create a tree of CPUs that follows the hardware
 * topology where each level pairs two lower groups (or better). This results
 * in O(log n) layers. Furthermore we reduce the number of CPUs going up the
 * tree to only the first of the previous level and we decrease the frequency
 * of load-balance at each level inv. proportional to the number of CPUs in
 * the groups.
 *
 * This yields:
 *
 *     log_2 n     1     n
 *   \Sum       { --- * --- * 2^i } = O(n)                            (5)
 *     i = 0      2^i   2^i
 *                               `- size of each group
 *         |         |     `- number of CPUs doing load-balance
 *         |         `- freq
 *         `- sum over all levels
 *
 * Coupled with a limit on how many tasks we can migrate every balance pass,
 * this makes (5) the runtime complexity of the balancer.
 *
 * An important property here is that each CPU is still (indirectly) connected
 * to every other CPU in at most O(log n) steps:
 *
 * The adjacency matrix of the resulting graph is given by:
 *
 *             log_2 n
 *   A_i,j = \Union     (i % 2^k == 0) && i / 2^(k+1) == j / 2^(k+1)  (6)
 *             k = 0
 *
 * And you'll find that:
 *
 *   A^(log_2 n)_i,j != 0  for all i,j                                (7)
 *
 * Showing there's indeed a path between every CPU in at most O(log n) steps.
 * The task movement gives a factor of O(m), giving a convergence complexity
 * of:
 *
 *   O(nm log n),  n := nr_cpus, m := nr_tasks                        (8)
 *
 *
 * WORK CONSERVING
 *
 * In order to avoid CPUs going idle while there's still work to do, new idle
 * balancing is more aggressive and has the newly idle CPU iterate up the domain
 * tree itself instead of relying on other CPUs to bring it work.
 *
 * This adds some complexity to both (5) and (8) but it reduces the total idle
 * time.
 *
 * [XXX more?]
 *
 *
 * CGROUPS
 *
 * Cgroups make a horror show out of (2), instead of a simple sum we get:
 *
 *                                s_k,i
 *   W_i,0 = \Sum_j \Prod_k w_k * -----                               (9)
 *                                 S_k
 *
 * Where
 *
 *   s_k,i = \Sum_j w_i,j,k  and  S_k = \Sum_i s_k,i                 (10)
 *
 * w_i,j,k is the weight of the j-th runnable task in the k-th cgroup on CPU i.
 *
 * The big problem is S_k, its a global sum needed to compute a local (W_i)
 * property.
 *
 * [XXX write more on how we solve this.. _after_ merging pjt's patches that
 *      rewrite all of this once again.]
 */

static unsigned long __read_mostly max_load_balance_interval = HZ/10;

enum fbq_type { regular, remote, all };

enum group_type {
	group_other = 0,
	group_misfit_task,
	group_imbalanced,
	group_overloaded,
};

#define LBF_ALL_PINNED	0x01
#define LBF_NEED_BREAK	0x02
#define LBF_DST_PINNED  0x04
#define LBF_SOME_PINNED	0x08
#define LBF_NOHZ_STATS	0x10
#define LBF_NOHZ_AGAIN	0x20

struct lb_env {
	struct sched_domain	*sd;

	struct rq		*src_rq;
	int			src_cpu;

	int			dst_cpu;
	struct rq		*dst_rq;

	struct cpumask		*dst_grpmask;
	int			new_dst_cpu;
	enum cpu_idle_type	idle;
	long			imbalance;
	/* The set of CPUs under consideration for load-balancing */
	struct cpumask		*cpus;

	unsigned int		flags;

	unsigned int		loop;
	unsigned int		loop_break;
	unsigned int		loop_max;

	enum fbq_type		fbq_type;
	enum group_type		src_grp_type;
	struct list_head	tasks;
};

/*
 * Is this task likely cache-hot:
 */
static int task_hot(struct task_struct *p, struct lb_env *env)
{
	s64 delta;

	lockdep_assert_held(&env->src_rq->lock);

	if (p->sched_class != &fair_sched_class)
		return 0;

	if (unlikely(task_has_idle_policy(p)))
		return 0;

	/*
	 * Buddy candidates are cache hot:
	 */
	if (sched_feat(CACHE_HOT_BUDDY) && env->dst_rq->nr_running &&
			(&p->se == cfs_rq_of(&p->se)->next ||
			 &p->se == cfs_rq_of(&p->se)->last))
		return 1;

	if (sysctl_sched_migration_cost == -1)
		return 1;
	if (sysctl_sched_migration_cost == 0)
		return 0;

	delta = rq_clock_task(env->src_rq) - p->se.exec_start;

	return delta < (s64)sysctl_sched_migration_cost;
}

#ifdef CONFIG_NUMA_BALANCING
/*
 * Returns 1, if task migration degrades locality
 * Returns 0, if task migration improves locality i.e migration preferred.
 * Returns -1, if task migration is not affected by locality.
 */
static int migrate_degrades_locality(struct task_struct *p, struct lb_env *env)
{
	struct numa_group *numa_group = rcu_dereference(p->numa_group);
	unsigned long src_weight, dst_weight;
	int src_nid, dst_nid, dist;

	if (!static_branch_likely(&sched_numa_balancing))
		return -1;

	if (!p->numa_faults || !(env->sd->flags & SD_NUMA))
		return -1;

	src_nid = cpu_to_node(env->src_cpu);
	dst_nid = cpu_to_node(env->dst_cpu);

	if (src_nid == dst_nid)
		return -1;

	/* Migrating away from the preferred node is always bad. */
	if (src_nid == p->numa_preferred_nid) {
		if (env->src_rq->nr_running > env->src_rq->nr_preferred_running)
			return 1;
		else
			return -1;
	}

	/* Encourage migration to the preferred node. */
	if (dst_nid == p->numa_preferred_nid)
		return 0;

	/* Leaving a core idle is often worse than degrading locality. */
	if (env->idle == CPU_IDLE)
		return -1;

	dist = node_distance(src_nid, dst_nid);
	if (numa_group) {
		src_weight = group_weight(p, src_nid, dist);
		dst_weight = group_weight(p, dst_nid, dist);
	} else {
		src_weight = task_weight(p, src_nid, dist);
		dst_weight = task_weight(p, dst_nid, dist);
	}

	return dst_weight < src_weight;
}

#else
static inline int migrate_degrades_locality(struct task_struct *p,
					     struct lb_env *env)
{
	return -1;
}
#endif

/*
 * can_migrate_task - may task p from runqueue rq be migrated to this_cpu?
 */
static
int can_migrate_task(struct task_struct *p, struct lb_env *env)
{
	int tsk_cache_hot;

	lockdep_assert_held(&env->src_rq->lock);

	/*
	 * We do not migrate tasks that are:
	 * 1) throttled_lb_pair, or
	 * 2) cannot be migrated to this CPU due to cpus_ptr, or
	 * 3) running (obviously), or
	 * 4) are cache-hot on their current CPU.
	 */
	if (throttled_lb_pair(task_group(p), env->src_cpu, env->dst_cpu))
		return 0;

	if (!cpumask_test_cpu(env->dst_cpu, p->cpus_ptr)) {
		int cpu;

		schedstat_inc(p->se.statistics.nr_failed_migrations_affine);

		env->flags |= LBF_SOME_PINNED;

		/*
		 * Remember if this task can be migrated to any other CPU in
		 * our sched_group. We may want to revisit it if we couldn't
		 * meet load balance goals by pulling other tasks on src_cpu.
		 *
		 * Avoid computing new_dst_cpu for NEWLY_IDLE or if we have
		 * already computed one in current iteration.
		 */
		if (env->idle == CPU_NEWLY_IDLE || (env->flags & LBF_DST_PINNED))
			return 0;

		/* Prevent to re-select dst_cpu via env's CPUs: */
		for_each_cpu_and(cpu, env->dst_grpmask, env->cpus) {
			if (cpumask_test_cpu(cpu, p->cpus_ptr)) {
				env->flags |= LBF_DST_PINNED;
				env->new_dst_cpu = cpu;
				break;
			}
		}

		return 0;
	}

	/* Record that we found atleast one task that could run on dst_cpu */
	env->flags &= ~LBF_ALL_PINNED;

	if (task_running(env->src_rq, p)) {
		schedstat_inc(p->se.statistics.nr_failed_migrations_running);
		return 0;
	}

	/*
	 * Aggressive migration if:
	 * 1) destination numa is preferred
	 * 2) task is cache cold, or
	 * 3) too many balance attempts have failed.
	 */
	tsk_cache_hot = migrate_degrades_locality(p, env);
	if (tsk_cache_hot == -1)
		tsk_cache_hot = task_hot(p, env);

	if (tsk_cache_hot <= 0 ||
	    env->sd->nr_balance_failed > env->sd->cache_nice_tries) {
		if (tsk_cache_hot == 1) {
			schedstat_inc(env->sd->lb_hot_gained[env->idle]);
			schedstat_inc(p->se.statistics.nr_forced_migrations);
		}
		return 1;
	}

	schedstat_inc(p->se.statistics.nr_failed_migrations_hot);
	return 0;
}

/*
 * detach_task() -- detach the task for the migration specified in env
 */
static void detach_task(struct task_struct *p, struct lb_env *env)
{
	lockdep_assert_held(&env->src_rq->lock);

	p->on_rq = TASK_ON_RQ_MIGRATING;
	deactivate_task(env->src_rq, p, DEQUEUE_NOCLOCK);
	set_task_cpu(p, env->dst_cpu);
}

/*
 * detach_one_task() -- tries to dequeue exactly one task from env->src_rq, as
 * part of active balancing operations within "domain".
 *
 * Returns a task if successful and NULL otherwise.
 */
static struct task_struct *detach_one_task(struct lb_env *env)
{
	struct task_struct *p;

	lockdep_assert_held(&env->src_rq->lock);

	list_for_each_entry_reverse(p,
			&env->src_rq->cfs_tasks, se.group_node) {
		if (!can_migrate_task(p, env))
			continue;

		detach_task(p, env);

		/*
		 * Right now, this is only the second place where
		 * lb_gained[env->idle] is updated (other is detach_tasks)
		 * so we can safely collect stats here rather than
		 * inside detach_tasks().
		 */
		schedstat_inc(env->sd->lb_gained[env->idle]);
		return p;
	}
	return NULL;
}

static const unsigned int sched_nr_migrate_break = 32;

/*
 * detach_tasks() -- tries to detach up to imbalance weighted load from
 * busiest_rq, as part of a balancing operation within domain "sd".
 *
 * Returns number of detached tasks if successful and 0 otherwise.
 */
static int detach_tasks(struct lb_env *env)
{
	struct list_head *tasks = &env->src_rq->cfs_tasks;
	struct task_struct *p;
	unsigned long load;
	int detached = 0;

	lockdep_assert_held(&env->src_rq->lock);

	if (env->imbalance <= 0)
		return 0;

	while (!list_empty(tasks)) {
		/*
		 * We don't want to steal all, otherwise we may be treated likewise,
		 * which could at worst lead to a livelock crash.
		 */
		if (env->idle != CPU_NOT_IDLE && env->src_rq->nr_running <= 1)
			break;

		p = list_last_entry(tasks, struct task_struct, se.group_node);

		env->loop++;
		/* We've more or less seen every task there is, call it quits */
		if (env->loop > env->loop_max)
			break;

		/* take a breather every nr_migrate tasks */
		if (env->loop > env->loop_break) {
			env->loop_break += sched_nr_migrate_break;
			env->flags |= LBF_NEED_BREAK;
			break;
		}

		if (!can_migrate_task(p, env))
			goto next;

		load = task_h_load(p);

		if (sched_feat(LB_MIN) && load < 16 && !env->sd->nr_balance_failed)
			goto next;

		if ((load / 2) > env->imbalance)
			goto next;

		detach_task(p, env);
		list_add(&p->se.group_node, &env->tasks);

		detached++;
		env->imbalance -= load;

#ifdef CONFIG_PREEMPT
		/*
		 * NEWIDLE balancing is a source of latency, so preemptible
		 * kernels will stop after the first task is detached to minimize
		 * the critical section.
		 */
		if (env->idle == CPU_NEWLY_IDLE)
			break;
#endif

		/*
		 * We only want to steal up to the prescribed amount of
		 * weighted load.
		 */
		if (env->imbalance <= 0)
			break;

		continue;
next:
		list_move(&p->se.group_node, tasks);
	}

	/*
	 * Right now, this is one of only two places we collect this stat
	 * so we can safely collect detach_one_task() stats here rather
	 * than inside detach_one_task().
	 */
	schedstat_add(env->sd->lb_gained[env->idle], detached);

	return detached;
}

/*
 * attach_task() -- attach the task detached by detach_task() to its new rq.
 */
static void attach_task(struct rq *rq, struct task_struct *p)
{
	lockdep_assert_held(&rq->lock);

	BUG_ON(task_rq(p) != rq);
	activate_task(rq, p, ENQUEUE_NOCLOCK);
	p->on_rq = TASK_ON_RQ_QUEUED;
	check_preempt_curr(rq, p, 0);
}

/*
 * attach_one_task() -- attaches the task returned from detach_one_task() to
 * its new rq.
 */
static void attach_one_task(struct rq *rq, struct task_struct *p)
{
	struct rq_flags rf;

	rq_lock(rq, &rf);
	update_rq_clock(rq);
	attach_task(rq, p);
	rq_unlock(rq, &rf);
}

/*
 * attach_tasks() -- attaches all tasks detached by detach_tasks() to their
 * new rq.
 */
static void attach_tasks(struct lb_env *env)
{
	struct list_head *tasks = &env->tasks;
	struct task_struct *p;
	struct rq_flags rf;

	rq_lock(env->dst_rq, &rf);
	update_rq_clock(env->dst_rq);

	while (!list_empty(tasks)) {
		p = list_first_entry(tasks, struct task_struct, se.group_node);
		list_del_init(&p->se.group_node);

		attach_task(env->dst_rq, p);
	}

	rq_unlock(env->dst_rq, &rf);
}

static inline bool cfs_rq_has_blocked(struct cfs_rq *cfs_rq)
{
	if (cfs_rq->avg.load_avg)
		return true;

	if (cfs_rq->avg.util_avg)
		return true;

	return false;
}

static inline bool others_have_blocked(struct rq *rq)
{
	if (READ_ONCE(rq->avg_rt.util_avg))
		return true;

	if (READ_ONCE(rq->avg_dl.util_avg))
		return true;

#ifdef CONFIG_HAVE_SCHED_AVG_IRQ
	if (READ_ONCE(rq->avg_irq.util_avg))
		return true;
#endif

	return false;
}

#ifdef CONFIG_FAIR_GROUP_SCHED

static void update_blocked_averages(int cpu)
{
	struct rq *rq = cpu_rq(cpu);
	struct cfs_rq *cfs_rq;
	const struct sched_class *curr_class;
	struct rq_flags rf;
	bool done = true;

	rq_lock_irqsave(rq, &rf);
	update_rq_clock(rq);

	/*
	 * Iterates the task_group tree in a bottom up fashion, see
	 * list_add_leaf_cfs_rq() for details.
	 */
	for_each_leaf_cfs_rq(rq, cfs_rq) {
		struct sched_entity *se;

		/* throttled entities do not contribute to load */
		if (throttled_hierarchy(cfs_rq))
			continue;

		if (update_cfs_rq_load_avg(cfs_rq_clock_task(cfs_rq), cfs_rq))
			update_tg_load_avg(cfs_rq, 0);

		/* Propagate pending load changes to the parent, if any: */
		se = cfs_rq->tg->se[cpu];
		if (se && !skip_blocked_update(se))
			update_load_avg(cfs_rq_of(se), se, 0);

		/* Don't need periodic decay once load/util_avg are null */
		if (cfs_rq_has_blocked(cfs_rq))
			done = false;
	}

	curr_class = rq->curr->sched_class;
	update_rt_rq_load_avg(rq_clock_task(rq), rq, curr_class == &rt_sched_class);
	update_dl_rq_load_avg(rq_clock_task(rq), rq, curr_class == &dl_sched_class);
	update_irq_load_avg(rq, 0);
	/* Don't need periodic decay once load/util_avg are null */
	if (others_have_blocked(rq))
		done = false;

#ifdef CONFIG_NO_HZ_COMMON
	rq->last_blocked_load_update_tick = jiffies;
	if (done)
		rq->has_blocked_load = 0;
#endif
	rq_unlock_irqrestore(rq, &rf);
}

/*
 * Compute the hierarchical load factor for cfs_rq and all its ascendants.
 * This needs to be done in a top-down fashion because the load of a child
 * group is a fraction of its parents load.
 */
static void update_cfs_rq_h_load(struct cfs_rq *cfs_rq)
{
	struct rq *rq = rq_of(cfs_rq);
	struct sched_entity *se = cfs_rq->tg->se[cpu_of(rq)];
	unsigned long now = jiffies;
	unsigned long load;

	if (cfs_rq->last_h_load_update == now)
		return;

	WRITE_ONCE(cfs_rq->h_load_next, NULL);
	for_each_sched_entity(se) {
		cfs_rq = cfs_rq_of(se);
		WRITE_ONCE(cfs_rq->h_load_next, se);
		if (cfs_rq->last_h_load_update == now)
			break;
	}

	if (!se) {
		cfs_rq->h_load = cfs_rq_load_avg(cfs_rq);
		cfs_rq->last_h_load_update = now;
	}

	while ((se = READ_ONCE(cfs_rq->h_load_next)) != NULL) {
		load = cfs_rq->h_load;
		load = div64_ul(load * se->avg.load_avg,
			cfs_rq_load_avg(cfs_rq) + 1);
		cfs_rq = group_cfs_rq(se);
		cfs_rq->h_load = load;
		cfs_rq->last_h_load_update = now;
	}
}

static unsigned long task_h_load(struct task_struct *p)
{
	struct cfs_rq *cfs_rq = task_cfs_rq(p);

	update_cfs_rq_h_load(cfs_rq);
	return div64_ul(p->se.avg.load_avg * cfs_rq->h_load,
			cfs_rq_load_avg(cfs_rq) + 1);
}
#else
static inline void update_blocked_averages(int cpu)
{
	struct rq *rq = cpu_rq(cpu);
	struct cfs_rq *cfs_rq = &rq->cfs;
	const struct sched_class *curr_class;
	struct rq_flags rf;

	rq_lock_irqsave(rq, &rf);
	update_rq_clock(rq);
	update_cfs_rq_load_avg(cfs_rq_clock_task(cfs_rq), cfs_rq);

	curr_class = rq->curr->sched_class;
	update_rt_rq_load_avg(rq_clock_task(rq), rq, curr_class == &rt_sched_class);
	update_dl_rq_load_avg(rq_clock_task(rq), rq, curr_class == &dl_sched_class);
	update_irq_load_avg(rq, 0);
#ifdef CONFIG_NO_HZ_COMMON
	rq->last_blocked_load_update_tick = jiffies;
	if (!cfs_rq_has_blocked(cfs_rq) && !others_have_blocked(rq))
		rq->has_blocked_load = 0;
#endif
	rq_unlock_irqrestore(rq, &rf);
}

static unsigned long task_h_load(struct task_struct *p)
{
	return p->se.avg.load_avg;
}
#endif

/********** Helpers for find_busiest_group ************************/

/*
 * sg_lb_stats - stats of a sched_group required for load_balancing
 */
struct sg_lb_stats {
	unsigned long avg_load; /*Avg load across the CPUs of the group */
	unsigned long group_load; /* Total load over the CPUs of the group */
	unsigned long sum_weighted_load; /* Weighted load of group's tasks */
	unsigned long load_per_task;
	unsigned long group_capacity;
	unsigned long group_util; /* Total utilization of the group */
	unsigned int sum_nr_running; /* Nr tasks running in the group */
	unsigned int idle_cpus;
	unsigned int group_weight;
	enum group_type group_type;
	int group_no_capacity;
	unsigned long group_misfit_task_load; /* A CPU has a task too big for its capacity */
#ifdef CONFIG_NUMA_BALANCING
	unsigned int nr_numa_running;
	unsigned int nr_preferred_running;
#endif
};

/*
 * sd_lb_stats - Structure to store the statistics of a sched_domain
 *		 during load balancing.
 */
struct sd_lb_stats {
	struct sched_group *busiest;	/* Busiest group in this sd */
	struct sched_group *local;	/* Local group in this sd */
	unsigned long total_running;
	unsigned long total_load;	/* Total load of all groups in sd */
	unsigned long total_capacity;	/* Total capacity of all groups in sd */
	unsigned long avg_load;	/* Average load across all groups in sd */

	struct sg_lb_stats busiest_stat;/* Statistics of the busiest group */
	struct sg_lb_stats local_stat;	/* Statistics of the local group */
};

static inline void init_sd_lb_stats(struct sd_lb_stats *sds)
{
	/*
	 * Skimp on the clearing to avoid duplicate work. We can avoid clearing
	 * local_stat because update_sg_lb_stats() does a full clear/assignment.
	 * We must however clear busiest_stat::avg_load because
	 * update_sd_pick_busiest() reads this before assignment.
	 */
	*sds = (struct sd_lb_stats){
		.busiest = NULL,
		.local = NULL,
		.total_running = 0UL,
		.total_load = 0UL,
		.total_capacity = 0UL,
		.busiest_stat = {
			.avg_load = 0UL,
			.sum_nr_running = 0,
			.group_type = group_other,
		},
	};
}

/**
 * get_sd_load_idx - Obtain the load index for a given sched domain.
 * @sd: The sched_domain whose load_idx is to be obtained.
 * @idle: The idle status of the CPU for whose sd load_idx is obtained.
 *
 * Return: The load index.
 */
static inline int get_sd_load_idx(struct sched_domain *sd,
					enum cpu_idle_type idle)
{
	int load_idx;

	switch (idle) {
	case CPU_NOT_IDLE:
		load_idx = sd->busy_idx;
		break;

	case CPU_NEWLY_IDLE:
		load_idx = sd->newidle_idx;
		break;
	default:
		load_idx = sd->idle_idx;
		break;
	}

	return load_idx;
}

static unsigned long scale_rt_capacity(struct sched_domain *sd, int cpu)
{
	struct rq *rq = cpu_rq(cpu);
	unsigned long max = arch_scale_cpu_capacity(sd, cpu);
	unsigned long used, free;
	unsigned long irq;

	irq = cpu_util_irq(rq);

	if (unlikely(irq >= max))
		return 1;

	used = READ_ONCE(rq->avg_rt.util_avg);
	used += READ_ONCE(rq->avg_dl.util_avg);

	if (unlikely(used >= max))
		return 1;

	free = max - used;

	return scale_irq_capacity(free, irq, max);
}

static void update_cpu_capacity(struct sched_domain *sd, int cpu)
{
	unsigned long capacity = scale_rt_capacity(sd, cpu);
	struct sched_group *sdg = sd->groups;

	cpu_rq(cpu)->cpu_capacity_orig = arch_scale_cpu_capacity(sd, cpu);

	if (!capacity)
		capacity = 1;

	cpu_rq(cpu)->cpu_capacity = capacity;
	sdg->sgc->capacity = capacity;
	sdg->sgc->min_capacity = capacity;
	sdg->sgc->max_capacity = capacity;
}

void update_group_capacity(struct sched_domain *sd, int cpu)
{
	struct sched_domain *child = sd->child;
	struct sched_group *group, *sdg = sd->groups;
	unsigned long capacity, min_capacity, max_capacity;
	unsigned long interval;

	interval = msecs_to_jiffies(sd->balance_interval);
	interval = clamp(interval, 1UL, max_load_balance_interval);
	sdg->sgc->next_update = jiffies + interval;

	if (!child) {
		update_cpu_capacity(sd, cpu);
		return;
	}

	capacity = 0;
	min_capacity = ULONG_MAX;
	max_capacity = 0;

	if (child->flags & SD_OVERLAP) {
		/*
		 * SD_OVERLAP domains cannot assume that child groups
		 * span the current group.
		 */

		for_each_cpu(cpu, sched_group_span(sdg)) {
			struct sched_group_capacity *sgc;
			struct rq *rq = cpu_rq(cpu);

			/*
			 * build_sched_domains() -> init_sched_groups_capacity()
			 * gets here before we've attached the domains to the
			 * runqueues.
			 *
			 * Use capacity_of(), which is set irrespective of domains
			 * in update_cpu_capacity().
			 *
			 * This avoids capacity from being 0 and
			 * causing divide-by-zero issues on boot.
			 */
			if (unlikely(!rq->sd)) {
				capacity += capacity_of(cpu);
			} else {
				sgc = rq->sd->groups->sgc;
				capacity += sgc->capacity;
			}

			min_capacity = min(capacity, min_capacity);
			max_capacity = max(capacity, max_capacity);
		}
	} else  {
		/*
		 * !SD_OVERLAP domains can assume that child groups
		 * span the current group.
		 */

		group = child->groups;
		do {
			struct sched_group_capacity *sgc = group->sgc;

			capacity += sgc->capacity;
			min_capacity = min(sgc->min_capacity, min_capacity);
			max_capacity = max(sgc->max_capacity, max_capacity);
			group = group->next;
		} while (group != child->groups);
	}

	sdg->sgc->capacity = capacity;
	sdg->sgc->min_capacity = min_capacity;
	sdg->sgc->max_capacity = max_capacity;
}

/*
 * Check whether the capacity of the rq has been noticeably reduced by side
 * activity. The imbalance_pct is used for the threshold.
 * Return true is the capacity is reduced
 */
static inline int
check_cpu_capacity(struct rq *rq, struct sched_domain *sd)
{
	return ((rq->cpu_capacity * sd->imbalance_pct) <
				(rq->cpu_capacity_orig * 100));
}

/*
 * Group imbalance indicates (and tries to solve) the problem where balancing
 * groups is inadequate due to ->cpus_ptr constraints.
 *
 * Imagine a situation of two groups of 4 CPUs each and 4 tasks each with a
 * cpumask covering 1 CPU of the first group and 3 CPUs of the second group.
 * Something like:
 *
 *	{ 0 1 2 3 } { 4 5 6 7 }
 *	        *     * * *
 *
 * If we were to balance group-wise we'd place two tasks in the first group and
 * two tasks in the second group. Clearly this is undesired as it will overload
 * cpu 3 and leave one of the CPUs in the second group unused.
 *
 * The current solution to this issue is detecting the skew in the first group
 * by noticing the lower domain failed to reach balance and had difficulty
 * moving tasks due to affinity constraints.
 *
 * When this is so detected; this group becomes a candidate for busiest; see
 * update_sd_pick_busiest(). And calculate_imbalance() and
 * find_busiest_group() avoid some of the usual balance conditions to allow it
 * to create an effective group imbalance.
 *
 * This is a somewhat tricky proposition since the next run might not find the
 * group imbalance and decide the groups need to be balanced again. A most
 * subtle and fragile situation.
 */

static inline int sg_imbalanced(struct sched_group *group)
{
	return group->sgc->imbalance;
}

/*
 * group_has_capacity returns true if the group has spare capacity that could
 * be used by some tasks.
 * We consider that a group has spare capacity if the  * number of task is
 * smaller than the number of CPUs or if the utilization is lower than the
 * available capacity for CFS tasks.
 * For the latter, we use a threshold to stabilize the state, to take into
 * account the variance of the tasks' load and to return true if the available
 * capacity in meaningful for the load balancer.
 * As an example, an available capacity of 1% can appear but it doesn't make
 * any benefit for the load balance.
 */
static inline bool
group_has_capacity(struct lb_env *env, struct sg_lb_stats *sgs)
{
	if (sgs->sum_nr_running < sgs->group_weight)
		return true;

	if ((sgs->group_capacity * 100) >
			(sgs->group_util * env->sd->imbalance_pct))
		return true;

	return false;
}

/*
 *  group_is_overloaded returns true if the group has more tasks than it can
 *  handle.
 *  group_is_overloaded is not equals to !group_has_capacity because a group
 *  with the exact right number of tasks, has no more spare capacity but is not
 *  overloaded so both group_has_capacity and group_is_overloaded return
 *  false.
 */
static inline bool
group_is_overloaded(struct lb_env *env, struct sg_lb_stats *sgs)
{
	if (sgs->sum_nr_running <= sgs->group_weight)
		return false;

	if ((sgs->group_capacity * 100) <
			(sgs->group_util * env->sd->imbalance_pct))
		return true;

	return false;
}

/*
 * group_smaller_min_cpu_capacity: Returns true if sched_group sg has smaller
 * per-CPU capacity than sched_group ref.
 */
static inline bool
group_smaller_min_cpu_capacity(struct sched_group *sg, struct sched_group *ref)
{
	return sg->sgc->min_capacity * capacity_margin <
						ref->sgc->min_capacity * 1024;
}

/*
 * group_smaller_max_cpu_capacity: Returns true if sched_group sg has smaller
 * per-CPU capacity_orig than sched_group ref.
 */
static inline bool
group_smaller_max_cpu_capacity(struct sched_group *sg, struct sched_group *ref)
{
	return sg->sgc->max_capacity * capacity_margin <
						ref->sgc->max_capacity * 1024;
}

static inline enum
group_type group_classify(struct sched_group *group,
			  struct sg_lb_stats *sgs)
{
	if (sgs->group_no_capacity)
		return group_overloaded;

	if (sg_imbalanced(group))
		return group_imbalanced;

	if (sgs->group_misfit_task_load)
		return group_misfit_task;

	return group_other;
}

static bool update_nohz_stats(struct rq *rq, bool force)
{
#ifdef CONFIG_NO_HZ_COMMON
	unsigned int cpu = rq->cpu;

	if (!rq->has_blocked_load)
		return false;

	if (!cpumask_test_cpu(cpu, nohz.idle_cpus_mask))
		return false;

	if (!force && !time_after(jiffies, rq->last_blocked_load_update_tick))
		return true;

	update_blocked_averages(cpu);

	return rq->has_blocked_load;
#else
	return false;
#endif
}

/**
 * update_sg_lb_stats - Update sched_group's statistics for load balancing.
 * @env: The load balancing environment.
 * @group: sched_group whose statistics are to be updated.
 * @sgs: variable to hold the statistics for this group.
 * @sg_status: Holds flag indicating the status of the sched_group
 */
static inline void update_sg_lb_stats(struct lb_env *env,
				      struct sched_group *group,
				      struct sg_lb_stats *sgs,
				      int *sg_status)
{
	int local_group = cpumask_test_cpu(env->dst_cpu, sched_group_span(group));
	int load_idx = get_sd_load_idx(env->sd, env->idle);
	unsigned long load;
	int i, nr_running;

	memset(sgs, 0, sizeof(*sgs));

	for_each_cpu_and(i, sched_group_span(group), env->cpus) {
		struct rq *rq = cpu_rq(i);

		if ((env->flags & LBF_NOHZ_STATS) && update_nohz_stats(rq, false))
			env->flags |= LBF_NOHZ_AGAIN;

		/* Bias balancing toward CPUs of our domain: */
		if (local_group)
			load = target_load(i, load_idx);
		else
			load = source_load(i, load_idx);

		sgs->group_load += load;
		sgs->group_util += cpu_util(i);
		sgs->sum_nr_running += rq->cfs.h_nr_running;

		nr_running = rq->nr_running;
		if (nr_running > 1)
			*sg_status |= SG_OVERLOAD;

		if (cpu_overutilized(i))
			*sg_status |= SG_OVERUTILIZED;

#ifdef CONFIG_NUMA_BALANCING
		sgs->nr_numa_running += rq->nr_numa_running;
		sgs->nr_preferred_running += rq->nr_preferred_running;
#endif
		sgs->sum_weighted_load += weighted_cpuload(rq);
		/*
		 * No need to call idle_cpu() if nr_running is not 0
		 */
		if (!nr_running && idle_cpu(i))
			sgs->idle_cpus++;

		if (env->sd->flags & SD_ASYM_CPUCAPACITY &&
		    sgs->group_misfit_task_load < rq->misfit_task_load) {
			sgs->group_misfit_task_load = rq->misfit_task_load;
			*sg_status |= SG_OVERLOAD;
		}
	}

	/* Adjust by relative CPU capacity of the group */
	sgs->group_capacity = group->sgc->capacity;
	sgs->avg_load = (sgs->group_load*SCHED_CAPACITY_SCALE) / sgs->group_capacity;

	if (sgs->sum_nr_running)
		sgs->load_per_task = sgs->sum_weighted_load / sgs->sum_nr_running;

	sgs->group_weight = group->group_weight;

	sgs->group_no_capacity = group_is_overloaded(env, sgs);
	sgs->group_type = group_classify(group, sgs);
}

/**
 * update_sd_pick_busiest - return 1 on busiest group
 * @env: The load balancing environment.
 * @sds: sched_domain statistics
 * @sg: sched_group candidate to be checked for being the busiest
 * @sgs: sched_group statistics
 *
 * Determine if @sg is a busier group than the previously selected
 * busiest group.
 *
 * Return: %true if @sg is a busier group than the previously selected
 * busiest group. %false otherwise.
 */
static bool update_sd_pick_busiest(struct lb_env *env,
				   struct sd_lb_stats *sds,
				   struct sched_group *sg,
				   struct sg_lb_stats *sgs)
{
	struct sg_lb_stats *busiest = &sds->busiest_stat;

	/*
	 * Don't try to pull misfit tasks we can't help.
	 * We can use max_capacity here as reduction in capacity on some
	 * CPUs in the group should either be possible to resolve
	 * internally or be covered by avg_load imbalance (eventually).
	 */
	if (sgs->group_type == group_misfit_task &&
	    (!group_smaller_max_cpu_capacity(sg, sds->local) ||
	     !group_has_capacity(env, &sds->local_stat)))
		return false;

	if (sgs->group_type > busiest->group_type)
		return true;

	if (sgs->group_type < busiest->group_type)
		return false;

	if (sgs->avg_load <= busiest->avg_load)
		return false;

	if (!(env->sd->flags & SD_ASYM_CPUCAPACITY))
		goto asym_packing;

	/*
	 * Candidate sg has no more than one task per CPU and
	 * has higher per-CPU capacity. Migrating tasks to less
	 * capable CPUs may harm throughput. Maximize throughput,
	 * power/energy consequences are not considered.
	 */
	if (sgs->sum_nr_running <= sgs->group_weight &&
	    group_smaller_min_cpu_capacity(sds->local, sg))
		return false;

	/*
	 * If we have more than one misfit sg go with the biggest misfit.
	 */
	if (sgs->group_type == group_misfit_task &&
	    sgs->group_misfit_task_load < busiest->group_misfit_task_load)
		return false;

asym_packing:
	/* This is the busiest node in its class. */
	if (!(env->sd->flags & SD_ASYM_PACKING))
		return true;

	/* No ASYM_PACKING if target CPU is already busy */
	if (env->idle == CPU_NOT_IDLE)
		return true;
	/*
	 * ASYM_PACKING needs to move all the work to the highest
	 * prority CPUs in the group, therefore mark all groups
	 * of lower priority than ourself as busy.
	 */
	if (sgs->sum_nr_running &&
	    sched_asym_prefer(env->dst_cpu, sg->asym_prefer_cpu)) {
		if (!sds->busiest)
			return true;

		/* Prefer to move from lowest priority CPU's work */
		if (sched_asym_prefer(sds->busiest->asym_prefer_cpu,
				      sg->asym_prefer_cpu))
			return true;
	}

	return false;
}

#ifdef CONFIG_NUMA_BALANCING
static inline enum fbq_type fbq_classify_group(struct sg_lb_stats *sgs)
{
	if (sgs->sum_nr_running > sgs->nr_numa_running)
		return regular;
	if (sgs->sum_nr_running > sgs->nr_preferred_running)
		return remote;
	return all;
}

static inline enum fbq_type fbq_classify_rq(struct rq *rq)
{
	if (rq->nr_running > rq->nr_numa_running)
		return regular;
	if (rq->nr_running > rq->nr_preferred_running)
		return remote;
	return all;
}
#else
static inline enum fbq_type fbq_classify_group(struct sg_lb_stats *sgs)
{
	return all;
}

static inline enum fbq_type fbq_classify_rq(struct rq *rq)
{
	return regular;
}
#endif /* CONFIG_NUMA_BALANCING */

/**
 * update_sd_lb_stats - Update sched_domain's statistics for load balancing.
 * @env: The load balancing environment.
 * @sds: variable to hold the statistics for this sched_domain.
 */
static inline void update_sd_lb_stats(struct lb_env *env, struct sd_lb_stats *sds)
{
	struct sched_domain *child = env->sd->child;
	struct sched_group *sg = env->sd->groups;
	struct sg_lb_stats *local = &sds->local_stat;
	struct sg_lb_stats tmp_sgs;
	bool prefer_sibling = child && child->flags & SD_PREFER_SIBLING;
	int sg_status = 0;

#ifdef CONFIG_NO_HZ_COMMON
	if (env->idle == CPU_NEWLY_IDLE && READ_ONCE(nohz.has_blocked))
		env->flags |= LBF_NOHZ_STATS;
#endif

	do {
		struct sg_lb_stats *sgs = &tmp_sgs;
		int local_group;

		local_group = cpumask_test_cpu(env->dst_cpu, sched_group_span(sg));
		if (local_group) {
			sds->local = sg;
			sgs = local;

			if (env->idle != CPU_NEWLY_IDLE ||
			    time_after_eq(jiffies, sg->sgc->next_update))
				update_group_capacity(env->sd, env->dst_cpu);
		}

		update_sg_lb_stats(env, sg, sgs, &sg_status);

		if (local_group)
			goto next_group;

		/*
		 * In case the child domain prefers tasks go to siblings
		 * first, lower the sg capacity so that we'll try
		 * and move all the excess tasks away. We lower the capacity
		 * of a group only if the local group has the capacity to fit
		 * these excess tasks. The extra check prevents the case where
		 * you always pull from the heaviest group when it is already
		 * under-utilized (possible with a large weight task outweighs
		 * the tasks on the system).
		 */
		if (prefer_sibling && sds->local &&
		    group_has_capacity(env, local) &&
		    (sgs->sum_nr_running > local->sum_nr_running + 1)) {
			sgs->group_no_capacity = 1;
			sgs->group_type = group_classify(sg, sgs);
		}

		if (update_sd_pick_busiest(env, sds, sg, sgs)) {
			sds->busiest = sg;
			sds->busiest_stat = *sgs;
		}

next_group:
		/* Now, start updating sd_lb_stats */
		sds->total_running += sgs->sum_nr_running;
		sds->total_load += sgs->group_load;
		sds->total_capacity += sgs->group_capacity;

		sg = sg->next;
	} while (sg != env->sd->groups);

#ifdef CONFIG_NO_HZ_COMMON
	if ((env->flags & LBF_NOHZ_AGAIN) &&
	    cpumask_subset(nohz.idle_cpus_mask, sched_domain_span(env->sd))) {

		WRITE_ONCE(nohz.next_blocked,
			   jiffies + msecs_to_jiffies(LOAD_AVG_PERIOD));
	}
#endif

	if (env->sd->flags & SD_NUMA)
		env->fbq_type = fbq_classify_group(&sds->busiest_stat);

	if (!env->sd->parent) {
		struct root_domain *rd = env->dst_rq->rd;

		/* update overload indicator if we are at root domain */
		WRITE_ONCE(rd->overload, sg_status & SG_OVERLOAD);

		/* Update over-utilization (tipping point, U >= 0) indicator */
		WRITE_ONCE(rd->overutilized, sg_status & SG_OVERUTILIZED);
	} else if (sg_status & SG_OVERUTILIZED) {
		WRITE_ONCE(env->dst_rq->rd->overutilized, SG_OVERUTILIZED);
	}
}

/**
 * check_asym_packing - Check to see if the group is packed into the
 *			sched domain.
 *
 * This is primarily intended to used at the sibling level.  Some
 * cores like POWER7 prefer to use lower numbered SMT threads.  In the
 * case of POWER7, it can move to lower SMT modes only when higher
 * threads are idle.  When in lower SMT modes, the threads will
 * perform better since they share less core resources.  Hence when we
 * have idle threads, we want them to be the higher ones.
 *
 * This packing function is run on idle threads.  It checks to see if
 * the busiest CPU in this domain (core in the P7 case) has a higher
 * CPU number than the packing function is being run on.  Here we are
 * assuming lower CPU number will be equivalent to lower a SMT thread
 * number.
 *
 * Return: 1 when packing is required and a task should be moved to
 * this CPU.  The amount of the imbalance is returned in env->imbalance.
 *
 * @env: The load balancing environment.
 * @sds: Statistics of the sched_domain which is to be packed
 */
static int check_asym_packing(struct lb_env *env, struct sd_lb_stats *sds)
{
	int busiest_cpu;

	if (!(env->sd->flags & SD_ASYM_PACKING))
		return 0;

	if (env->idle == CPU_NOT_IDLE)
		return 0;

	if (!sds->busiest)
		return 0;

	busiest_cpu = sds->busiest->asym_prefer_cpu;
	if (sched_asym_prefer(busiest_cpu, env->dst_cpu))
		return 0;

	env->imbalance = DIV_ROUND_CLOSEST(
		sds->busiest_stat.avg_load * sds->busiest_stat.group_capacity,
		SCHED_CAPACITY_SCALE);

	return 1;
}

/**
 * fix_small_imbalance - Calculate the minor imbalance that exists
 *			amongst the groups of a sched_domain, during
 *			load balancing.
 * @env: The load balancing environment.
 * @sds: Statistics of the sched_domain whose imbalance is to be calculated.
 */
static inline
void fix_small_imbalance(struct lb_env *env, struct sd_lb_stats *sds)
{
	unsigned long tmp, capa_now = 0, capa_move = 0;
	unsigned int imbn = 2;
	unsigned long scaled_busy_load_per_task;
	struct sg_lb_stats *local, *busiest;

	local = &sds->local_stat;
	busiest = &sds->busiest_stat;

	if (!local->sum_nr_running)
		local->load_per_task = cpu_avg_load_per_task(env->dst_cpu);
	else if (busiest->load_per_task > local->load_per_task)
		imbn = 1;

	scaled_busy_load_per_task =
		(busiest->load_per_task * SCHED_CAPACITY_SCALE) /
		busiest->group_capacity;

	if (busiest->avg_load + scaled_busy_load_per_task >=
	    local->avg_load + (scaled_busy_load_per_task * imbn)) {
		env->imbalance = busiest->load_per_task;
		return;
	}

	/*
	 * OK, we don't have enough imbalance to justify moving tasks,
	 * however we may be able to increase total CPU capacity used by
	 * moving them.
	 */

	capa_now += busiest->group_capacity *
			min(busiest->load_per_task, busiest->avg_load);
	capa_now += local->group_capacity *
			min(local->load_per_task, local->avg_load);
	capa_now /= SCHED_CAPACITY_SCALE;

	/* Amount of load we'd subtract */
	if (busiest->avg_load > scaled_busy_load_per_task) {
		capa_move += busiest->group_capacity *
			    min(busiest->load_per_task,
				busiest->avg_load - scaled_busy_load_per_task);
	}

	/* Amount of load we'd add */
	if (busiest->avg_load * busiest->group_capacity <
	    busiest->load_per_task * SCHED_CAPACITY_SCALE) {
		tmp = (busiest->avg_load * busiest->group_capacity) /
		      local->group_capacity;
	} else {
		tmp = (busiest->load_per_task * SCHED_CAPACITY_SCALE) /
		      local->group_capacity;
	}
	capa_move += local->group_capacity *
		    min(local->load_per_task, local->avg_load + tmp);
	capa_move /= SCHED_CAPACITY_SCALE;

	/* Move if we gain throughput */
	if (capa_move > capa_now)
		env->imbalance = busiest->load_per_task;
}

/**
 * calculate_imbalance - Calculate the amount of imbalance present within the
 *			 groups of a given sched_domain during load balance.
 * @env: load balance environment
 * @sds: statistics of the sched_domain whose imbalance is to be calculated.
 */
static inline void calculate_imbalance(struct lb_env *env, struct sd_lb_stats *sds)
{
	unsigned long max_pull, load_above_capacity = ~0UL;
	struct sg_lb_stats *local, *busiest;

	local = &sds->local_stat;
	busiest = &sds->busiest_stat;

	if (busiest->group_type == group_imbalanced) {
		/*
		 * In the group_imb case we cannot rely on group-wide averages
		 * to ensure CPU-load equilibrium, look at wider averages. XXX
		 */
		busiest->load_per_task =
			min(busiest->load_per_task, sds->avg_load);
	}

	/*
	 * Avg load of busiest sg can be less and avg load of local sg can
	 * be greater than avg load across all sgs of sd because avg load
	 * factors in sg capacity and sgs with smaller group_type are
	 * skipped when updating the busiest sg:
	 */
	if (busiest->group_type != group_misfit_task &&
	    (busiest->avg_load <= sds->avg_load ||
	     local->avg_load >= sds->avg_load)) {
		env->imbalance = 0;
		return fix_small_imbalance(env, sds);
	}

	/*
	 * If there aren't any idle CPUs, avoid creating some.
	 */
	if (busiest->group_type == group_overloaded &&
	    local->group_type   == group_overloaded) {
		load_above_capacity = busiest->sum_nr_running * SCHED_CAPACITY_SCALE;
		if (load_above_capacity > busiest->group_capacity) {
			load_above_capacity -= busiest->group_capacity;
			load_above_capacity *= scale_load_down(NICE_0_LOAD);
			load_above_capacity /= busiest->group_capacity;
		} else
			load_above_capacity = ~0UL;
	}

	/*
	 * We're trying to get all the CPUs to the average_load, so we don't
	 * want to push ourselves above the average load, nor do we wish to
	 * reduce the max loaded CPU below the average load. At the same time,
	 * we also don't want to reduce the group load below the group
	 * capacity. Thus we look for the minimum possible imbalance.
	 */
	max_pull = min(busiest->avg_load - sds->avg_load, load_above_capacity);

	/* How much load to actually move to equalise the imbalance */
	env->imbalance = min(
		max_pull * busiest->group_capacity,
		(sds->avg_load - local->avg_load) * local->group_capacity
	) / SCHED_CAPACITY_SCALE;

	/* Boost imbalance to allow misfit task to be balanced. */
	if (busiest->group_type == group_misfit_task) {
		env->imbalance = max_t(long, env->imbalance,
				       busiest->group_misfit_task_load);
	}

	/*
	 * if *imbalance is less than the average load per runnable task
	 * there is no guarantee that any tasks will be moved so we'll have
	 * a think about bumping its value to force at least one task to be
	 * moved
	 */
	if (env->imbalance < busiest->load_per_task)
		return fix_small_imbalance(env, sds);
}

/******* find_busiest_group() helpers end here *********************/

/**
 * find_busiest_group - Returns the busiest group within the sched_domain
 * if there is an imbalance.
 *
 * Also calculates the amount of weighted load which should be moved
 * to restore balance.
 *
 * @env: The load balancing environment.
 *
 * Return:	- The busiest group if imbalance exists.
 */
static struct sched_group *find_busiest_group(struct lb_env *env)
{
	struct sg_lb_stats *local, *busiest;
	struct sd_lb_stats sds;

	init_sd_lb_stats(&sds);

	/*
	 * Compute the various statistics relavent for load balancing at
	 * this level.
	 */
	update_sd_lb_stats(env, &sds);

	if (static_branch_unlikely(&sched_energy_present)) {
		struct root_domain *rd = env->dst_rq->rd;

		if (rcu_dereference(rd->pd) && !READ_ONCE(rd->overutilized))
			goto out_balanced;
	}

	local = &sds.local_stat;
	busiest = &sds.busiest_stat;

	/* ASYM feature bypasses nice load balance check */
	if (check_asym_packing(env, &sds))
		return sds.busiest;

	/* There is no busy sibling group to pull tasks from */
	if (!sds.busiest || busiest->sum_nr_running == 0)
		goto out_balanced;

	/* XXX broken for overlapping NUMA groups */
	sds.avg_load = (SCHED_CAPACITY_SCALE * sds.total_load)
						/ sds.total_capacity;

	/*
	 * If the busiest group is imbalanced the below checks don't
	 * work because they assume all things are equal, which typically
	 * isn't true due to cpus_ptr constraints and the like.
	 */
	if (busiest->group_type == group_imbalanced)
		goto force_balance;

	/*
	 * When dst_cpu is idle, prevent SMP nice and/or asymmetric group
	 * capacities from resulting in underutilization due to avg_load.
	 */
	if (env->idle != CPU_NOT_IDLE && group_has_capacity(env, local) &&
	    busiest->group_no_capacity)
		goto force_balance;

	/* Misfit tasks should be dealt with regardless of the avg load */
	if (busiest->group_type == group_misfit_task)
		goto force_balance;

	/*
	 * If the local group is busier than the selected busiest group
	 * don't try and pull any tasks.
	 */
	if (local->avg_load >= busiest->avg_load)
		goto out_balanced;

	/*
	 * Don't pull any tasks if this group is already above the domain
	 * average load.
	 */
	if (local->avg_load >= sds.avg_load)
		goto out_balanced;

	if (env->idle == CPU_IDLE) {
		/*
		 * This CPU is idle. If the busiest group is not overloaded
		 * and there is no imbalance between this and busiest group
		 * wrt idle CPUs, it is balanced. The imbalance becomes
		 * significant if the diff is greater than 1 otherwise we
		 * might end up to just move the imbalance on another group
		 */
		if ((busiest->group_type != group_overloaded) &&
				(local->idle_cpus <= (busiest->idle_cpus + 1)))
			goto out_balanced;
	} else {
		/*
		 * In the CPU_NEWLY_IDLE, CPU_NOT_IDLE cases, use
		 * imbalance_pct to be conservative.
		 */
		if (100 * busiest->avg_load <=
				env->sd->imbalance_pct * local->avg_load)
			goto out_balanced;
	}

force_balance:
	/* Looks like there is an imbalance. Compute it */
	env->src_grp_type = busiest->group_type;
	calculate_imbalance(env, &sds);
	return env->imbalance ? sds.busiest : NULL;

out_balanced:
	env->imbalance = 0;
	return NULL;
}

/*
 * find_busiest_queue - find the busiest runqueue among the CPUs in the group.
 */
static struct rq *find_busiest_queue(struct lb_env *env,
				     struct sched_group *group)
{
	struct rq *busiest = NULL, *rq;
	unsigned long busiest_load = 0, busiest_capacity = 1;
	int i;

	for_each_cpu_and(i, sched_group_span(group), env->cpus) {
		unsigned long capacity, wl;
		enum fbq_type rt;

		rq = cpu_rq(i);
		rt = fbq_classify_rq(rq);

		/*
		 * We classify groups/runqueues into three groups:
		 *  - regular: there are !numa tasks
		 *  - remote:  there are numa tasks that run on the 'wrong' node
		 *  - all:     there is no distinction
		 *
		 * In order to avoid migrating ideally placed numa tasks,
		 * ignore those when there's better options.
		 *
		 * If we ignore the actual busiest queue to migrate another
		 * task, the next balance pass can still reduce the busiest
		 * queue by moving tasks around inside the node.
		 *
		 * If we cannot move enough load due to this classification
		 * the next pass will adjust the group classification and
		 * allow migration of more tasks.
		 *
		 * Both cases only affect the total convergence complexity.
		 */
		if (rt > env->fbq_type)
			continue;

		/*
		 * For ASYM_CPUCAPACITY domains with misfit tasks we simply
		 * seek the "biggest" misfit task.
		 */
		if (env->src_grp_type == group_misfit_task) {
			if (rq->misfit_task_load > busiest_load) {
				busiest_load = rq->misfit_task_load;
				busiest = rq;
			}

			continue;
		}

		capacity = capacity_of(i);

		/*
		 * For ASYM_CPUCAPACITY domains, don't pick a CPU that could
		 * eventually lead to active_balancing high->low capacity.
		 * Higher per-CPU capacity is considered better than balancing
		 * average load.
		 */
		if (env->sd->flags & SD_ASYM_CPUCAPACITY &&
		    capacity_of(env->dst_cpu) < capacity &&
		    rq->nr_running == 1)
			continue;

		wl = weighted_cpuload(rq);

		/*
		 * When comparing with imbalance, use weighted_cpuload()
		 * which is not scaled with the CPU capacity.
		 */

		if (rq->nr_running == 1 && wl > env->imbalance &&
		    !check_cpu_capacity(rq, env->sd))
			continue;

		/*
		 * For the load comparisons with the other CPU's, consider
		 * the weighted_cpuload() scaled with the CPU capacity, so
		 * that the load can be moved away from the CPU that is
		 * potentially running at a lower capacity.
		 *
		 * Thus we're looking for max(wl_i / capacity_i), crosswise
		 * multiplication to rid ourselves of the division works out
		 * to: wl_i * capacity_j > wl_j * capacity_i;  where j is
		 * our previous maximum.
		 */
		if (wl * busiest_capacity > busiest_load * capacity) {
			busiest_load = wl;
			busiest_capacity = capacity;
			busiest = rq;
		}
	}

	return busiest;
}

/*
 * Max backoff if we encounter pinned tasks. Pretty arbitrary value, but
 * so long as it is large enough.
 */
#define MAX_PINNED_INTERVAL	512

static int need_active_balance(struct lb_env *env)
{
	struct sched_domain *sd = env->sd;

	if (env->idle == CPU_NEWLY_IDLE) {

		/*
		 * ASYM_PACKING needs to force migrate tasks from busy but
		 * lower priority CPUs in order to pack all tasks in the
		 * highest priority CPUs.
		 */
		if ((sd->flags & SD_ASYM_PACKING) &&
		    sched_asym_prefer(env->dst_cpu, env->src_cpu))
			return 1;
	}

	/*
	 * The dst_cpu is idle and the src_cpu CPU has only 1 CFS task.
	 * It's worth migrating the task if the src_cpu's capacity is reduced
	 * because of other sched_class or IRQs if more capacity stays
	 * available on dst_cpu.
	 */
	if ((env->idle != CPU_NOT_IDLE) &&
	    (env->src_rq->cfs.h_nr_running == 1)) {
		if ((check_cpu_capacity(env->src_rq, sd)) &&
		    (capacity_of(env->src_cpu)*sd->imbalance_pct < capacity_of(env->dst_cpu)*100))
			return 1;
	}

	if (env->src_grp_type == group_misfit_task)
		return 1;

	return unlikely(sd->nr_balance_failed > sd->cache_nice_tries+2);
}

static int active_load_balance_cpu_stop(void *data);

static int should_we_balance(struct lb_env *env)
{
	struct sched_group *sg = env->sd->groups;
	int cpu, balance_cpu = -1;

	/*
	 * Ensure the balancing environment is consistent; can happen
	 * when the softirq triggers 'during' hotplug.
	 */
	if (!cpumask_test_cpu(env->dst_cpu, env->cpus))
		return 0;

	/*
	 * In the newly idle case, we will allow all the CPUs
	 * to do the newly idle load balance.
	 */
	if (env->idle == CPU_NEWLY_IDLE)
		return 1;

	/* Try to find first idle CPU */
	for_each_cpu_and(cpu, group_balance_mask(sg), env->cpus) {
		if (!idle_cpu(cpu))
			continue;

		balance_cpu = cpu;
		break;
	}

	if (balance_cpu == -1)
		balance_cpu = group_balance_cpu(sg);

	/*
	 * First idle CPU or the first CPU(busiest) in this sched group
	 * is eligible for doing load balancing at this and above domains.
	 */
	return balance_cpu == env->dst_cpu;
}

/*
 * Check this_cpu to ensure it is balanced within domain. Attempt to move
 * tasks if there is an imbalance.
 */
static int load_balance(int this_cpu, struct rq *this_rq,
			struct sched_domain *sd, enum cpu_idle_type idle,
			int *continue_balancing)
{
	int ld_moved, cur_ld_moved, active_balance = 0;
	struct sched_domain *sd_parent = sd->parent;
	struct sched_group *group;
	struct rq *busiest;
	struct rq_flags rf;
	struct cpumask *cpus = this_cpu_cpumask_var_ptr(load_balance_mask);

	struct lb_env env = {
		.sd		= sd,
		.dst_cpu	= this_cpu,
		.dst_rq		= this_rq,
		.dst_grpmask    = sched_group_span(sd->groups),
		.idle		= idle,
		.loop_break	= sched_nr_migrate_break,
		.cpus		= cpus,
		.fbq_type	= all,
		.tasks		= LIST_HEAD_INIT(env.tasks),
	};

	cpumask_and(cpus, sched_domain_span(sd), cpu_active_mask);

	schedstat_inc(sd->lb_count[idle]);

redo:
	if (!should_we_balance(&env)) {
		*continue_balancing = 0;
		goto out_balanced;
	}

	group = find_busiest_group(&env);
	if (!group) {
		schedstat_inc(sd->lb_nobusyg[idle]);
		goto out_balanced;
	}

	busiest = find_busiest_queue(&env, group);
	if (!busiest) {
		schedstat_inc(sd->lb_nobusyq[idle]);
		goto out_balanced;
	}

	BUG_ON(busiest == env.dst_rq);

	schedstat_add(sd->lb_imbalance[idle], env.imbalance);

	env.src_cpu = busiest->cpu;
	env.src_rq = busiest;

	ld_moved = 0;
	if (busiest->nr_running > 1) {
		/*
		 * Attempt to move tasks. If find_busiest_group has found
		 * an imbalance but busiest->nr_running <= 1, the group is
		 * still unbalanced. ld_moved simply stays zero, so it is
		 * correctly treated as an imbalance.
		 */
		env.flags |= LBF_ALL_PINNED;
		env.loop_max  = min(sysctl_sched_nr_migrate, busiest->nr_running);

more_balance:
		rq_lock_irqsave(busiest, &rf);
		update_rq_clock(busiest);

		/*
		 * cur_ld_moved - load moved in current iteration
		 * ld_moved     - cumulative load moved across iterations
		 */
		cur_ld_moved = detach_tasks(&env);

		/*
		 * We've detached some tasks from busiest_rq. Every
		 * task is masked "TASK_ON_RQ_MIGRATING", so we can safely
		 * unlock busiest->lock, and we are able to be sure
		 * that nobody can manipulate the tasks in parallel.
		 * See task_rq_lock() family for the details.
		 */

		rq_unlock(busiest, &rf);

		if (cur_ld_moved) {
			attach_tasks(&env);
			ld_moved += cur_ld_moved;
		}

		local_irq_restore(rf.flags);

		if (env.flags & LBF_NEED_BREAK) {
			env.flags &= ~LBF_NEED_BREAK;
			goto more_balance;
		}

		/*
		 * Revisit (affine) tasks on src_cpu that couldn't be moved to
		 * us and move them to an alternate dst_cpu in our sched_group
		 * where they can run. The upper limit on how many times we
		 * iterate on same src_cpu is dependent on number of CPUs in our
		 * sched_group.
		 *
		 * This changes load balance semantics a bit on who can move
		 * load to a given_cpu. In addition to the given_cpu itself
		 * (or a ilb_cpu acting on its behalf where given_cpu is
		 * nohz-idle), we now have balance_cpu in a position to move
		 * load to given_cpu. In rare situations, this may cause
		 * conflicts (balance_cpu and given_cpu/ilb_cpu deciding
		 * _independently_ and at _same_ time to move some load to
		 * given_cpu) causing exceess load to be moved to given_cpu.
		 * This however should not happen so much in practice and
		 * moreover subsequent load balance cycles should correct the
		 * excess load moved.
		 */
		if ((env.flags & LBF_DST_PINNED) && env.imbalance > 0) {

			/* Prevent to re-select dst_cpu via env's CPUs */
			cpumask_clear_cpu(env.dst_cpu, env.cpus);

			env.dst_rq	 = cpu_rq(env.new_dst_cpu);
			env.dst_cpu	 = env.new_dst_cpu;
			env.flags	&= ~LBF_DST_PINNED;
			env.loop	 = 0;
			env.loop_break	 = sched_nr_migrate_break;

			/*
			 * Go back to "more_balance" rather than "redo" since we
			 * need to continue with same src_cpu.
			 */
			goto more_balance;
		}

		/*
		 * We failed to reach balance because of affinity.
		 */
		if (sd_parent) {
			int *group_imbalance = &sd_parent->groups->sgc->imbalance;

			if ((env.flags & LBF_SOME_PINNED) && env.imbalance > 0)
				*group_imbalance = 1;
		}

		/* All tasks on this runqueue were pinned by CPU affinity */
		if (unlikely(env.flags & LBF_ALL_PINNED)) {
			cpumask_clear_cpu(cpu_of(busiest), cpus);
			/*
			 * Attempting to continue load balancing at the current
			 * sched_domain level only makes sense if there are
			 * active CPUs remaining as possible busiest CPUs to
			 * pull load from which are not contained within the
			 * destination group that is receiving any migrated
			 * load.
			 */
			if (!cpumask_subset(cpus, env.dst_grpmask)) {
				env.loop = 0;
				env.loop_break = sched_nr_migrate_break;
				goto redo;
			}
			goto out_all_pinned;
		}
	}

	if (!ld_moved) {
		schedstat_inc(sd->lb_failed[idle]);
		/*
		 * Increment the failure counter only on periodic balance.
		 * We do not want newidle balance, which can be very
		 * frequent, pollute the failure counter causing
		 * excessive cache_hot migrations and active balances.
		 */
		if (idle != CPU_NEWLY_IDLE)
			sd->nr_balance_failed++;

		if (need_active_balance(&env)) {
			unsigned long flags;

			raw_spin_lock_irqsave(&busiest->lock, flags);

			/*
			 * Don't kick the active_load_balance_cpu_stop,
			 * if the curr task on busiest CPU can't be
			 * moved to this_cpu:
			 */
			if (!cpumask_test_cpu(this_cpu, busiest->curr->cpus_ptr)) {
				raw_spin_unlock_irqrestore(&busiest->lock,
							    flags);
				env.flags |= LBF_ALL_PINNED;
				goto out_one_pinned;
			}

			/*
			 * ->active_balance synchronizes accesses to
			 * ->active_balance_work.  Once set, it's cleared
			 * only after active load balance is finished.
			 */
			if (!busiest->active_balance) {
				busiest->active_balance = 1;
				busiest->push_cpu = this_cpu;
				active_balance = 1;
			}
			raw_spin_unlock_irqrestore(&busiest->lock, flags);

			if (active_balance) {
				stop_one_cpu_nowait(cpu_of(busiest),
					active_load_balance_cpu_stop, busiest,
					&busiest->active_balance_work);
			}

			/* We've kicked active balancing, force task migration. */
			sd->nr_balance_failed = sd->cache_nice_tries+1;
		}
	} else
		sd->nr_balance_failed = 0;

	if (likely(!active_balance)) {
		/* We were unbalanced, so reset the balancing interval */
		sd->balance_interval = sd->min_interval;
	} else {
		/*
		 * If we've begun active balancing, start to back off. This
		 * case may not be covered by the all_pinned logic if there
		 * is only 1 task on the busy runqueue (because we don't call
		 * detach_tasks).
		 */
		if (sd->balance_interval < sd->max_interval)
			sd->balance_interval *= 2;
	}

	goto out;

out_balanced:
	/*
	 * We reach balance although we may have faced some affinity
	 * constraints. Clear the imbalance flag if it was set.
	 */
	if (sd_parent) {
		int *group_imbalance = &sd_parent->groups->sgc->imbalance;

		if (*group_imbalance)
			*group_imbalance = 0;
	}

out_all_pinned:
	/*
	 * We reach balance because all tasks are pinned at this level so
	 * we can't migrate them. Let the imbalance flag set so parent level
	 * can try to migrate them.
	 */
	schedstat_inc(sd->lb_balanced[idle]);

	sd->nr_balance_failed = 0;

out_one_pinned:
	ld_moved = 0;

	/*
	 * idle_balance() disregards balance intervals, so we could repeatedly
	 * reach this code, which would lead to balance_interval skyrocketting
	 * in a short amount of time. Skip the balance_interval increase logic
	 * to avoid that.
	 */
	if (env.idle == CPU_NEWLY_IDLE)
		goto out;

	/* tune up the balancing interval */
	if ((env.flags & LBF_ALL_PINNED &&
	     sd->balance_interval < MAX_PINNED_INTERVAL) ||
	    sd->balance_interval < sd->max_interval)
		sd->balance_interval *= 2;
out:
	return ld_moved;
}

static inline unsigned long
get_sd_balance_interval(struct sched_domain *sd, int cpu_busy)
{
	unsigned long interval = sd->balance_interval;

	if (cpu_busy)
		interval *= sd->busy_factor;

	/* scale ms to jiffies */
	interval = msecs_to_jiffies(interval);
	interval = clamp(interval, 1UL, max_load_balance_interval);

	return interval;
}

static inline void
update_next_balance(struct sched_domain *sd, unsigned long *next_balance)
{
	unsigned long interval, next;

	/* used by idle balance, so cpu_busy = 0 */
	interval = get_sd_balance_interval(sd, 0);
	next = sd->last_balance + interval;

	if (time_after(*next_balance, next))
		*next_balance = next;
}

/*
 * active_load_balance_cpu_stop is run by the CPU stopper. It pushes
 * running tasks off the busiest CPU onto idle CPUs. It requires at
 * least 1 task to be running on each physical CPU where possible, and
 * avoids physical / logical imbalances.
 */
static int active_load_balance_cpu_stop(void *data)
{
	struct rq *busiest_rq = data;
	int busiest_cpu = cpu_of(busiest_rq);
	int target_cpu = busiest_rq->push_cpu;
	struct rq *target_rq = cpu_rq(target_cpu);
	struct sched_domain *sd;
	struct task_struct *p = NULL;
	struct rq_flags rf;

	rq_lock_irq(busiest_rq, &rf);
	/*
	 * Between queueing the stop-work and running it is a hole in which
	 * CPUs can become inactive. We should not move tasks from or to
	 * inactive CPUs.
	 */
	if (!cpu_active(busiest_cpu) || !cpu_active(target_cpu))
		goto out_unlock;

	/* Make sure the requested CPU hasn't gone down in the meantime: */
	if (unlikely(busiest_cpu != smp_processor_id() ||
		     !busiest_rq->active_balance))
		goto out_unlock;

	/* Is there any task to move? */
	if (busiest_rq->nr_running <= 1)
		goto out_unlock;

	/*
	 * This condition is "impossible", if it occurs
	 * we need to fix it. Originally reported by
	 * Bjorn Helgaas on a 128-CPU setup.
	 */
	BUG_ON(busiest_rq == target_rq);

	/* Search for an sd spanning us and the target CPU. */
	rcu_read_lock();
	for_each_domain(target_cpu, sd) {
		if ((sd->flags & SD_LOAD_BALANCE) &&
		    cpumask_test_cpu(busiest_cpu, sched_domain_span(sd)))
				break;
	}

	if (likely(sd)) {
		struct lb_env env = {
			.sd		= sd,
			.dst_cpu	= target_cpu,
			.dst_rq		= target_rq,
			.src_cpu	= busiest_rq->cpu,
			.src_rq		= busiest_rq,
			.idle		= CPU_IDLE,
			/*
			 * can_migrate_task() doesn't need to compute new_dst_cpu
			 * for active balancing. Since we have CPU_IDLE, but no
			 * @dst_grpmask we need to make that test go away with lying
			 * about DST_PINNED.
			 */
			.flags		= LBF_DST_PINNED,
		};

		schedstat_inc(sd->alb_count);
		update_rq_clock(busiest_rq);

		p = detach_one_task(&env);
		if (p) {
			schedstat_inc(sd->alb_pushed);
			/* Active balancing done, reset the failure counter. */
			sd->nr_balance_failed = 0;
		} else {
			schedstat_inc(sd->alb_failed);
		}
	}
	rcu_read_unlock();
out_unlock:
	busiest_rq->active_balance = 0;
	rq_unlock(busiest_rq, &rf);

	if (p)
		attach_one_task(target_rq, p);

	local_irq_enable();

	return 0;
}

static DEFINE_SPINLOCK(balancing);

/*
 * Scale the max load_balance interval with the number of CPUs in the system.
 * This trades load-balance latency on larger machines for less cross talk.
 */
void update_max_interval(void)
{
	max_load_balance_interval = HZ*num_online_cpus()/10;
}

/*
 * It checks each scheduling domain to see if it is due to be balanced,
 * and initiates a balancing operation if so.
 *
 * Balancing parameters are set up in init_sched_domains.
 */
static void rebalance_domains(struct rq *rq, enum cpu_idle_type idle)
{
	int continue_balancing = 1;
	int cpu = rq->cpu;
	unsigned long interval;
	struct sched_domain *sd;
	/* Earliest time when we have to do rebalance again */
	unsigned long next_balance = jiffies + 60*HZ;
	int update_next_balance = 0;
	int need_serialize, need_decay = 0;
	u64 max_cost = 0;

	rcu_read_lock();
	for_each_domain(cpu, sd) {
		/*
		 * Decay the newidle max times here because this is a regular
		 * visit to all the domains. Decay ~1% per second.
		 */
		if (time_after(jiffies, sd->next_decay_max_lb_cost)) {
			sd->max_newidle_lb_cost =
				(sd->max_newidle_lb_cost * 253) / 256;
			sd->next_decay_max_lb_cost = jiffies + HZ;
			need_decay = 1;
		}
		max_cost += sd->max_newidle_lb_cost;

		if (!(sd->flags & SD_LOAD_BALANCE))
			continue;

		/*
		 * Stop the load balance at this level. There is another
		 * CPU in our sched group which is doing load balancing more
		 * actively.
		 */
		if (!continue_balancing) {
			if (need_decay)
				continue;
			break;
		}

		interval = get_sd_balance_interval(sd, idle != CPU_IDLE);

		need_serialize = sd->flags & SD_SERIALIZE;
		if (need_serialize) {
			if (!spin_trylock(&balancing))
				goto out;
		}

		if (time_after_eq(jiffies, sd->last_balance + interval)) {
			if (load_balance(cpu, rq, sd, idle, &continue_balancing)) {
				/*
				 * The LBF_DST_PINNED logic could have changed
				 * env->dst_cpu, so we can't know our idle
				 * state even if we migrated tasks. Update it.
				 */
				idle = idle_cpu(cpu) ? CPU_IDLE : CPU_NOT_IDLE;
			}
			sd->last_balance = jiffies;
			interval = get_sd_balance_interval(sd, idle != CPU_IDLE);
		}
		if (need_serialize)
			spin_unlock(&balancing);
out:
		if (time_after(next_balance, sd->last_balance + interval)) {
			next_balance = sd->last_balance + interval;
			update_next_balance = 1;
		}
	}
	if (need_decay) {
		/*
		 * Ensure the rq-wide value also decays but keep it at a
		 * reasonable floor to avoid funnies with rq->avg_idle.
		 */
		rq->max_idle_balance_cost =
			max((u64)sysctl_sched_migration_cost, max_cost);
	}
	rcu_read_unlock();

	/*
	 * next_balance will be updated only when there is a need.
	 * When the cpu is attached to null domain for ex, it will not be
	 * updated.
	 */
	if (likely(update_next_balance)) {
		rq->next_balance = next_balance;

#ifdef CONFIG_NO_HZ_COMMON
		/*
		 * If this CPU has been elected to perform the nohz idle
		 * balance. Other idle CPUs have already rebalanced with
		 * nohz_idle_balance() and nohz.next_balance has been
		 * updated accordingly. This CPU is now running the idle load
		 * balance for itself and we need to update the
		 * nohz.next_balance accordingly.
		 */
		if ((idle == CPU_IDLE) && time_after(nohz.next_balance, rq->next_balance))
			nohz.next_balance = rq->next_balance;
#endif
	}
}

static inline int on_null_domain(struct rq *rq)
{
	return unlikely(!rcu_dereference_sched(rq->sd));
}

#ifdef CONFIG_NO_HZ_COMMON
/*
 * idle load balancing details
 * - When one of the busy CPUs notice that there may be an idle rebalancing
 *   needed, they will kick the idle load balancer, which then does idle
 *   load balancing for all the idle CPUs.
 */

static inline int find_new_ilb(void)
{
	int ilb = cpumask_first(nohz.idle_cpus_mask);

	if (ilb < nr_cpu_ids && idle_cpu(ilb))
		return ilb;

	return nr_cpu_ids;
}

/*
 * Kick a CPU to do the nohz balancing, if it is time for it. We pick the
 * nohz_load_balancer CPU (if there is one) otherwise fallback to any idle
 * CPU (if there is one).
 */
static void kick_ilb(unsigned int flags)
{
	int ilb_cpu;

	nohz.next_balance++;

	ilb_cpu = find_new_ilb();

	if (ilb_cpu >= nr_cpu_ids)
		return;

	flags = atomic_fetch_or(flags, nohz_flags(ilb_cpu));
	if (flags & NOHZ_KICK_MASK)
		return;

	/*
	 * Use smp_send_reschedule() instead of resched_cpu().
	 * This way we generate a sched IPI on the target CPU which
	 * is idle. And the softirq performing nohz idle load balance
	 * will be run before returning from the IPI.
	 */
	smp_send_reschedule(ilb_cpu);
}

/*
 * Current heuristic for kicking the idle load balancer in the presence
 * of an idle cpu in the system.
 *   - This rq has more than one task.
 *   - This rq has at least one CFS task and the capacity of the CPU is
 *     significantly reduced because of RT tasks or IRQs.
 *   - At parent of LLC scheduler domain level, this cpu's scheduler group has
 *     multiple busy cpu.
 *   - For SD_ASYM_PACKING, if the lower numbered cpu's in the scheduler
 *     domain span are idle.
 */
static void nohz_balancer_kick(struct rq *rq)
{
	unsigned long now = jiffies;
	struct sched_domain_shared *sds;
	struct sched_domain *sd;
	int nr_busy, i, cpu = rq->cpu;
	unsigned int flags = 0;

	if (unlikely(rq->idle_balance))
		return;

	/*
	 * We may be recently in ticked or tickless idle mode. At the first
	 * busy tick after returning from idle, we will update the busy stats.
	 */
	nohz_balance_exit_idle(rq);

	/*
	 * None are in tickless mode and hence no need for NOHZ idle load
	 * balancing.
	 */
	if (likely(!atomic_read(&nohz.nr_cpus)))
		return;

	if (READ_ONCE(nohz.has_blocked) &&
	    time_after(now, READ_ONCE(nohz.next_blocked)))
		flags = NOHZ_STATS_KICK;

	if (time_before(now, nohz.next_balance))
		goto out;

	if (rq->nr_running >= 2 || rq->misfit_task_load) {
		flags = NOHZ_KICK_MASK;
		goto out;
	}

	rcu_read_lock();
	sds = rcu_dereference(per_cpu(sd_llc_shared, cpu));
	if (sds) {
		/*
		 * XXX: write a coherent comment on why we do this.
		 * See also: http://lkml.kernel.org/r/20111202010832.602203411@sbsiddha-desk.sc.intel.com
		 */
		nr_busy = atomic_read(&sds->nr_busy_cpus);
		if (nr_busy > 1) {
			flags = NOHZ_KICK_MASK;
			goto unlock;
		}

	}

	sd = rcu_dereference(rq->sd);
	if (sd) {
		if ((rq->cfs.h_nr_running >= 1) &&
				check_cpu_capacity(rq, sd)) {
			flags = NOHZ_KICK_MASK;
			goto unlock;
		}
	}

	sd = rcu_dereference(per_cpu(sd_asym_packing, cpu));
	if (sd) {
		for_each_cpu(i, sched_domain_span(sd)) {
			if (i == cpu ||
			    !cpumask_test_cpu(i, nohz.idle_cpus_mask))
				continue;

			if (sched_asym_prefer(i, cpu)) {
				flags = NOHZ_KICK_MASK;
				goto unlock;
			}
		}
	}
unlock:
	rcu_read_unlock();
out:
	if (flags)
		kick_ilb(flags);
}

static void set_cpu_sd_state_busy(int cpu)
{
	struct sched_domain *sd;

	rcu_read_lock();
	sd = rcu_dereference(per_cpu(sd_llc, cpu));

	if (!sd || !sd->nohz_idle)
		goto unlock;
	sd->nohz_idle = 0;

	atomic_inc(&sd->shared->nr_busy_cpus);
unlock:
	rcu_read_unlock();
}

void nohz_balance_exit_idle(struct rq *rq)
{
	SCHED_WARN_ON(rq != this_rq());

	if (likely(!rq->nohz_tick_stopped))
		return;

	rq->nohz_tick_stopped = 0;
	cpumask_clear_cpu(rq->cpu, nohz.idle_cpus_mask);
	atomic_dec(&nohz.nr_cpus);

	set_cpu_sd_state_busy(rq->cpu);
}

static void set_cpu_sd_state_idle(int cpu)
{
	struct sched_domain *sd;

	rcu_read_lock();
	sd = rcu_dereference(per_cpu(sd_llc, cpu));

	if (!sd || sd->nohz_idle)
		goto unlock;
	sd->nohz_idle = 1;

	atomic_dec(&sd->shared->nr_busy_cpus);
unlock:
	rcu_read_unlock();
}

/*
 * This routine will record that the CPU is going idle with tick stopped.
 * This info will be used in performing idle load balancing in the future.
 */
void nohz_balance_enter_idle(int cpu)
{
	struct rq *rq = cpu_rq(cpu);

	SCHED_WARN_ON(cpu != smp_processor_id());

	/* If this CPU is going down, then nothing needs to be done: */
	if (!cpu_active(cpu))
		return;

	/* Spare idle load balancing on CPUs that don't want to be disturbed: */
	if (!housekeeping_cpu(cpu, HK_FLAG_SCHED))
		return;

	/*
	 * Can be set safely without rq->lock held
	 * If a clear happens, it will have evaluated last additions because
	 * rq->lock is held during the check and the clear
	 */
	rq->has_blocked_load = 1;

	/*
	 * The tick is still stopped but load could have been added in the
	 * meantime. We set the nohz.has_blocked flag to trig a check of the
	 * *_avg. The CPU is already part of nohz.idle_cpus_mask so the clear
	 * of nohz.has_blocked can only happen after checking the new load
	 */
	if (rq->nohz_tick_stopped)
		goto out;

	/* If we're a completely isolated CPU, we don't play: */
	if (on_null_domain(rq))
		return;

	rq->nohz_tick_stopped = 1;

	cpumask_set_cpu(cpu, nohz.idle_cpus_mask);
	atomic_inc(&nohz.nr_cpus);

	/*
	 * Ensures that if nohz_idle_balance() fails to observe our
	 * @idle_cpus_mask store, it must observe the @has_blocked
	 * store.
	 */
	smp_mb__after_atomic();

	set_cpu_sd_state_idle(cpu);

out:
	/*
	 * Each time a cpu enter idle, we assume that it has blocked load and
	 * enable the periodic update of the load of idle cpus
	 */
	WRITE_ONCE(nohz.has_blocked, 1);
}

/*
 * Internal function that runs load balance for all idle cpus. The load balance
 * can be a simple update of blocked load or a complete load balance with
 * tasks movement depending of flags.
 * The function returns false if the loop has stopped before running
 * through all idle CPUs.
 */
static bool _nohz_idle_balance(struct rq *this_rq, unsigned int flags,
			       enum cpu_idle_type idle)
{
	/* Earliest time when we have to do rebalance again */
	unsigned long now = jiffies;
	unsigned long next_balance = now + 60*HZ;
	bool has_blocked_load = false;
	int update_next_balance = 0;
	int this_cpu = this_rq->cpu;
	int balance_cpu;
	int ret = false;
	struct rq *rq;

	SCHED_WARN_ON((flags & NOHZ_KICK_MASK) == NOHZ_BALANCE_KICK);

	/*
	 * We assume there will be no idle load after this update and clear
	 * the has_blocked flag. If a cpu enters idle in the mean time, it will
	 * set the has_blocked flag and trig another update of idle load.
	 * Because a cpu that becomes idle, is added to idle_cpus_mask before
	 * setting the flag, we are sure to not clear the state and not
	 * check the load of an idle cpu.
	 */
	WRITE_ONCE(nohz.has_blocked, 0);

	/*
	 * Ensures that if we miss the CPU, we must see the has_blocked
	 * store from nohz_balance_enter_idle().
	 */
	smp_mb();

	for_each_cpu(balance_cpu, nohz.idle_cpus_mask) {
		if (balance_cpu == this_cpu || !idle_cpu(balance_cpu))
			continue;

		/*
		 * If this CPU gets work to do, stop the load balancing
		 * work being done for other CPUs. Next load
		 * balancing owner will pick it up.
		 */
		if (need_resched()) {
			has_blocked_load = true;
			goto abort;
		}

		rq = cpu_rq(balance_cpu);

		has_blocked_load |= update_nohz_stats(rq, true);

		/*
		 * If time for next balance is due,
		 * do the balance.
		 */
		if (time_after_eq(jiffies, rq->next_balance)) {
			struct rq_flags rf;

			rq_lock_irqsave(rq, &rf);
			update_rq_clock(rq);
			cpu_load_update_idle(rq);
			rq_unlock_irqrestore(rq, &rf);

			if (flags & NOHZ_BALANCE_KICK)
				rebalance_domains(rq, CPU_IDLE);
		}

		if (time_after(next_balance, rq->next_balance)) {
			next_balance = rq->next_balance;
			update_next_balance = 1;
		}
	}

	/* Newly idle CPU doesn't need an update */
	if (idle != CPU_NEWLY_IDLE) {
		update_blocked_averages(this_cpu);
		has_blocked_load |= this_rq->has_blocked_load;
	}

	if (flags & NOHZ_BALANCE_KICK)
		rebalance_domains(this_rq, CPU_IDLE);

	WRITE_ONCE(nohz.next_blocked,
		now + msecs_to_jiffies(LOAD_AVG_PERIOD));

	/* The full idle balance loop has been done */
	ret = true;

abort:
	/* There is still blocked load, enable periodic update */
	if (has_blocked_load)
		WRITE_ONCE(nohz.has_blocked, 1);

	/*
	 * next_balance will be updated only when there is a need.
	 * When the CPU is attached to null domain for ex, it will not be
	 * updated.
	 */
	if (likely(update_next_balance))
		nohz.next_balance = next_balance;

	return ret;
}

/*
 * In CONFIG_NO_HZ_COMMON case, the idle balance kickee will do the
 * rebalancing for all the cpus for whom scheduler ticks are stopped.
 */
static bool nohz_idle_balance(struct rq *this_rq, enum cpu_idle_type idle)
{
	int this_cpu = this_rq->cpu;
	unsigned int flags;

	if (!(atomic_read(nohz_flags(this_cpu)) & NOHZ_KICK_MASK))
		return false;

	if (idle != CPU_IDLE) {
		atomic_andnot(NOHZ_KICK_MASK, nohz_flags(this_cpu));
		return false;
	}

	/* could be _relaxed() */
	flags = atomic_fetch_andnot(NOHZ_KICK_MASK, nohz_flags(this_cpu));
	if (!(flags & NOHZ_KICK_MASK))
		return false;

	_nohz_idle_balance(this_rq, flags, idle);

	return true;
}

static void nohz_newidle_balance(struct rq *this_rq)
{
	int this_cpu = this_rq->cpu;

	/*
	 * This CPU doesn't want to be disturbed by scheduler
	 * housekeeping
	 */
	if (!housekeeping_cpu(this_cpu, HK_FLAG_SCHED))
		return;

	/* Will wake up very soon. No time for doing anything else*/
	if (this_rq->avg_idle < sysctl_sched_migration_cost)
		return;

	/* Don't need to update blocked load of idle CPUs*/
	if (!READ_ONCE(nohz.has_blocked) ||
	    time_before(jiffies, READ_ONCE(nohz.next_blocked)))
		return;

	raw_spin_unlock(&this_rq->lock);
	/*
	 * This CPU is going to be idle and blocked load of idle CPUs
	 * need to be updated. Run the ilb locally as it is a good
	 * candidate for ilb instead of waking up another idle CPU.
	 * Kick an normal ilb if we failed to do the update.
	 */
	if (!_nohz_idle_balance(this_rq, NOHZ_STATS_KICK, CPU_NEWLY_IDLE))
		kick_ilb(NOHZ_STATS_KICK);
	raw_spin_lock(&this_rq->lock);
}

#else /* !CONFIG_NO_HZ_COMMON */
static inline void nohz_balancer_kick(struct rq *rq) { }

static inline bool nohz_idle_balance(struct rq *this_rq, enum cpu_idle_type idle)
{
	return false;
}

static inline void nohz_newidle_balance(struct rq *this_rq) { }
#endif /* CONFIG_NO_HZ_COMMON */

/*
 * idle_balance is called by schedule() if this_cpu is about to become
 * idle. Attempts to pull tasks from other CPUs.
 */
static int idle_balance(struct rq *this_rq, struct rq_flags *rf)
{
	unsigned long next_balance = jiffies + HZ;
	int this_cpu = this_rq->cpu;
	struct sched_domain *sd;
	int pulled_task = 0;
	u64 curr_cost = 0;

	/*
	 * We must set idle_stamp _before_ calling idle_balance(), such that we
	 * measure the duration of idle_balance() as idle time.
	 */
	this_rq->idle_stamp = rq_clock(this_rq);

	/*
	 * Do not pull tasks towards !active CPUs...
	 */
	if (!cpu_active(this_cpu))
		return 0;

	/*
	 * This is OK, because current is on_cpu, which avoids it being picked
	 * for load-balance and preemption/IRQs are still disabled avoiding
	 * further scheduler activity on it and we're being very careful to
	 * re-start the picking loop.
	 */
	rq_unpin_lock(this_rq, rf);

	if (this_rq->avg_idle < sysctl_sched_migration_cost ||
	    !READ_ONCE(this_rq->rd->overload)) {

		rcu_read_lock();
		sd = rcu_dereference_check_sched_domain(this_rq->sd);
		if (sd)
			update_next_balance(sd, &next_balance);
		rcu_read_unlock();

		nohz_newidle_balance(this_rq);

		goto out;
	}

	raw_spin_unlock(&this_rq->lock);

	update_blocked_averages(this_cpu);
	rcu_read_lock();
	for_each_domain(this_cpu, sd) {
		int continue_balancing = 1;
		u64 t0, domain_cost;

		if (!(sd->flags & SD_LOAD_BALANCE))
			continue;

		if (this_rq->avg_idle < curr_cost + sd->max_newidle_lb_cost) {
			update_next_balance(sd, &next_balance);
			break;
		}

		if (sd->flags & SD_BALANCE_NEWIDLE) {
			t0 = sched_clock_cpu(this_cpu);

			pulled_task = load_balance(this_cpu, this_rq,
						   sd, CPU_NEWLY_IDLE,
						   &continue_balancing);

			domain_cost = sched_clock_cpu(this_cpu) - t0;
			if (domain_cost > sd->max_newidle_lb_cost)
				sd->max_newidle_lb_cost = domain_cost;

			curr_cost += domain_cost;
		}

		update_next_balance(sd, &next_balance);

		/*
		 * Stop searching for tasks to pull if there are
		 * now runnable tasks on this rq.
		 */
		if (pulled_task || this_rq->nr_running > 0)
			break;
	}
	rcu_read_unlock();

	raw_spin_lock(&this_rq->lock);

	if (curr_cost > this_rq->max_idle_balance_cost)
		this_rq->max_idle_balance_cost = curr_cost;

out:
	/*
	 * While browsing the domains, we released the rq lock, a task could
	 * have been enqueued in the meantime. Since we're not going idle,
	 * pretend we pulled a task.
	 */
	if (this_rq->cfs.h_nr_running && !pulled_task)
		pulled_task = 1;

	/* Move the next balance forward */
	if (time_after(this_rq->next_balance, next_balance))
		this_rq->next_balance = next_balance;

	/* Is there a task of a high priority class? */
	if (this_rq->nr_running != this_rq->cfs.h_nr_running)
		pulled_task = -1;

	if (pulled_task)
		this_rq->idle_stamp = 0;

	rq_repin_lock(this_rq, rf);

	return pulled_task;
}

/*
 * run_rebalance_domains is triggered when needed from the scheduler tick.
 * Also triggered for nohz idle balancing (with nohz_balancing_kick set).
 */
static __latent_entropy void run_rebalance_domains(struct softirq_action *h)
{
	struct rq *this_rq = this_rq();
	enum cpu_idle_type idle = this_rq->idle_balance ?
						CPU_IDLE : CPU_NOT_IDLE;

	/*
	 * If this CPU has a pending nohz_balance_kick, then do the
	 * balancing on behalf of the other idle CPUs whose ticks are
	 * stopped. Do nohz_idle_balance *before* rebalance_domains to
	 * give the idle CPUs a chance to load balance. Else we may
	 * load balance only within the local sched_domain hierarchy
	 * and abort nohz_idle_balance altogether if we pull some load.
	 */
	if (nohz_idle_balance(this_rq, idle))
		return;

	/* normal load balance */
	update_blocked_averages(this_rq->cpu);
	rebalance_domains(this_rq, idle);
}

/*
 * Trigger the SCHED_SOFTIRQ if it is time to do periodic load balancing.
 */
void trigger_load_balance(struct rq *rq)
{
	/* Don't need to rebalance while attached to NULL domain */
	if (unlikely(on_null_domain(rq)))
		return;

	if (time_after_eq(jiffies, rq->next_balance))
		raise_softirq(SCHED_SOFTIRQ);

	nohz_balancer_kick(rq);
}

static void rq_online_fair(struct rq *rq)
{
	update_sysctl();

	update_runtime_enabled(rq);
}

static void rq_offline_fair(struct rq *rq)
{
	update_sysctl();

	/* Ensure any throttled groups are reachable by pick_next_task */
	unthrottle_offline_cfs_rqs(rq);
}

#endif /* CONFIG_SMP */

/*
 * scheduler tick hitting a task of our scheduling class.
 *
 * NOTE: This function can be called remotely by the tick offload that
 * goes along full dynticks. Therefore no local assumption can be made
 * and everything must be accessed through the @rq and @curr passed in
 * parameters.
 */
static void task_tick_fair(struct rq *rq, struct task_struct *curr, int queued)
{
	struct cfs_rq *cfs_rq;
	struct sched_entity *se = &curr->se;

	for_each_sched_entity(se) {
		cfs_rq = cfs_rq_of(se);
		entity_tick(cfs_rq, se, queued);
	}

	if (static_branch_unlikely(&sched_numa_balancing))
		task_tick_numa(rq, curr);

	update_misfit_status(curr, rq);
	update_overutilized_status(task_rq(curr));
}

/*
 * called on fork with the child task as argument from the parent's context
 *  - child not yet on the tasklist
 *  - preemption disabled
 */
static void task_fork_fair(struct task_struct *p)
{
	struct cfs_rq *cfs_rq;
	struct sched_entity *se = &p->se, *curr;
	struct rq *rq = this_rq();
	struct rq_flags rf;

	rq_lock(rq, &rf);
	update_rq_clock(rq);

	cfs_rq = task_cfs_rq(current);
	curr = cfs_rq->curr;
	if (curr) {
		update_curr(cfs_rq);
		se->vruntime = curr->vruntime;
	}
	place_entity(cfs_rq, se, 1);

	if (sysctl_sched_child_runs_first && curr && entity_before(curr, se)) {
		/*
		 * Upon rescheduling, sched_class::put_prev_task() will place
		 * 'current' within the tree based on its new key value.
		 */
		swap(curr->vruntime, se->vruntime);
		resched_curr_lazy(rq);
	}

	se->vruntime -= cfs_rq->min_vruntime;
	rq_unlock(rq, &rf);
}

/*
 * Priority of the task has changed. Check to see if we preempt
 * the current task.
 */
static void
prio_changed_fair(struct rq *rq, struct task_struct *p, int oldprio)
{
	if (!task_on_rq_queued(p))
		return;

	/*
	 * Reschedule if we are currently running on this runqueue and
	 * our priority decreased, or if we are not currently running on
	 * this runqueue and our priority is higher than the current's
	 */
	if (rq->curr == p) {
		if (p->prio > oldprio)
			resched_curr_lazy(rq);
	} else
		check_preempt_curr(rq, p, 0);
}

static inline bool vruntime_normalized(struct task_struct *p)
{
	struct sched_entity *se = &p->se;

	/*
	 * In both the TASK_ON_RQ_QUEUED and TASK_ON_RQ_MIGRATING cases,
	 * the dequeue_entity(.flags=0) will already have normalized the
	 * vruntime.
	 */
	if (p->on_rq)
		return true;

	/*
	 * When !on_rq, vruntime of the task has usually NOT been normalized.
	 * But there are some cases where it has already been normalized:
	 *
	 * - A forked child which is waiting for being woken up by
	 *   wake_up_new_task().
	 * - A task which has been woken up by try_to_wake_up() and
	 *   waiting for actually being woken up by sched_ttwu_pending().
	 */
	if (!se->sum_exec_runtime ||
	    (p->state == TASK_WAKING && p->sched_remote_wakeup))
		return true;

	return false;
}

#ifdef CONFIG_FAIR_GROUP_SCHED
/*
 * Propagate the changes of the sched_entity across the tg tree to make it
 * visible to the root
 */
static void propagate_entity_cfs_rq(struct sched_entity *se)
{
	struct cfs_rq *cfs_rq;

	/* Start to propagate at parent */
	se = se->parent;

	for_each_sched_entity(se) {
		cfs_rq = cfs_rq_of(se);

		if (cfs_rq_throttled(cfs_rq))
			break;

		update_load_avg(cfs_rq, se, UPDATE_TG);
	}
}
#else
static void propagate_entity_cfs_rq(struct sched_entity *se) { }
#endif

static void detach_entity_cfs_rq(struct sched_entity *se)
{
	struct cfs_rq *cfs_rq = cfs_rq_of(se);

	/* Catch up with the cfs_rq and remove our load when we leave */
	update_load_avg(cfs_rq, se, 0);
	detach_entity_load_avg(cfs_rq, se);
	update_tg_load_avg(cfs_rq, false);
	propagate_entity_cfs_rq(se);
}

static void attach_entity_cfs_rq(struct sched_entity *se)
{
	struct cfs_rq *cfs_rq = cfs_rq_of(se);

#ifdef CONFIG_FAIR_GROUP_SCHED
	/*
	 * Since the real-depth could have been changed (only FAIR
	 * class maintain depth value), reset depth properly.
	 */
	se->depth = se->parent ? se->parent->depth + 1 : 0;
#endif

	/* Synchronize entity with its cfs_rq */
	update_load_avg(cfs_rq, se, sched_feat(ATTACH_AGE_LOAD) ? 0 : SKIP_AGE_LOAD);
	attach_entity_load_avg(cfs_rq, se, 0);
	update_tg_load_avg(cfs_rq, false);
	propagate_entity_cfs_rq(se);
}

static void detach_task_cfs_rq(struct task_struct *p)
{
	struct sched_entity *se = &p->se;
	struct cfs_rq *cfs_rq = cfs_rq_of(se);

	if (!vruntime_normalized(p)) {
		/*
		 * Fix up our vruntime so that the current sleep doesn't
		 * cause 'unlimited' sleep bonus.
		 */
		place_entity(cfs_rq, se, 0);
		se->vruntime -= cfs_rq->min_vruntime;
	}

	detach_entity_cfs_rq(se);
}

static void attach_task_cfs_rq(struct task_struct *p)
{
	struct sched_entity *se = &p->se;
	struct cfs_rq *cfs_rq = cfs_rq_of(se);

	attach_entity_cfs_rq(se);

	if (!vruntime_normalized(p))
		se->vruntime += cfs_rq->min_vruntime;
}

static void switched_from_fair(struct rq *rq, struct task_struct *p)
{
	detach_task_cfs_rq(p);
}

static void switched_to_fair(struct rq *rq, struct task_struct *p)
{
	attach_task_cfs_rq(p);

	if (task_on_rq_queued(p)) {
		/*
		 * We were most likely switched from sched_rt, so
		 * kick off the schedule if running, otherwise just see
		 * if we can still preempt the current task.
		 */
		if (rq->curr == p)
			resched_curr(rq);
		else
			check_preempt_curr(rq, p, 0);
	}
}

/* Account for a task changing its policy or group.
 *
 * This routine is mostly called to set cfs_rq->curr field when a task
 * migrates between groups/classes.
 */
static void set_curr_task_fair(struct rq *rq)
{
	struct sched_entity *se = &rq->curr->se;

	for_each_sched_entity(se) {
		struct cfs_rq *cfs_rq = cfs_rq_of(se);

		set_next_entity(cfs_rq, se);
		/* ensure bandwidth has been allocated on our new cfs_rq */
		account_cfs_rq_runtime(cfs_rq, 0);
	}
}

void init_cfs_rq(struct cfs_rq *cfs_rq)
{
	cfs_rq->tasks_timeline = RB_ROOT_CACHED;
	cfs_rq->min_vruntime = (u64)(-(1LL << 20));
#ifndef CONFIG_64BIT
	cfs_rq->min_vruntime_copy = cfs_rq->min_vruntime;
#endif
#ifdef CONFIG_SMP
	raw_spin_lock_init(&cfs_rq->removed.lock);
#endif
}

#ifdef CONFIG_FAIR_GROUP_SCHED
static void task_set_group_fair(struct task_struct *p)
{
	struct sched_entity *se = &p->se;

	set_task_rq(p, task_cpu(p));
	se->depth = se->parent ? se->parent->depth + 1 : 0;
}

static void task_move_group_fair(struct task_struct *p)
{
	detach_task_cfs_rq(p);
	set_task_rq(p, task_cpu(p));

#ifdef CONFIG_SMP
	/* Tell se's cfs_rq has been changed -- migrated */
	p->se.avg.last_update_time = 0;
#endif
	attach_task_cfs_rq(p);
}

static void task_change_group_fair(struct task_struct *p, int type)
{
	switch (type) {
	case TASK_SET_GROUP:
		task_set_group_fair(p);
		break;

	case TASK_MOVE_GROUP:
		task_move_group_fair(p);
		break;
	}
}

void free_fair_sched_group(struct task_group *tg)
{
	int i;

	destroy_cfs_bandwidth(tg_cfs_bandwidth(tg));

	for_each_possible_cpu(i) {
		if (tg->cfs_rq)
			kfree(tg->cfs_rq[i]);
		if (tg->se)
			kfree(tg->se[i]);
	}

	kfree(tg->cfs_rq);
	kfree(tg->se);
}

int alloc_fair_sched_group(struct task_group *tg, struct task_group *parent)
{
	struct sched_entity *se;
	struct cfs_rq *cfs_rq;
	int i;

	tg->cfs_rq = kcalloc(nr_cpu_ids, sizeof(cfs_rq), GFP_KERNEL);
	if (!tg->cfs_rq)
		goto err;
	tg->se = kcalloc(nr_cpu_ids, sizeof(se), GFP_KERNEL);
	if (!tg->se)
		goto err;

	tg->shares = NICE_0_LOAD;

	init_cfs_bandwidth(tg_cfs_bandwidth(tg));

	for_each_possible_cpu(i) {
		cfs_rq = kzalloc_node(sizeof(struct cfs_rq),
				      GFP_KERNEL, cpu_to_node(i));
		if (!cfs_rq)
			goto err;

		se = kzalloc_node(sizeof(struct sched_entity),
				  GFP_KERNEL, cpu_to_node(i));
		if (!se)
			goto err_free_rq;

		init_cfs_rq(cfs_rq);
		init_tg_cfs_entry(tg, cfs_rq, se, i, parent->se[i]);
		init_entity_runnable_average(se);
	}

	return 1;

err_free_rq:
	kfree(cfs_rq);
err:
	return 0;
}

void online_fair_sched_group(struct task_group *tg)
{
	struct sched_entity *se;
	struct rq *rq;
	int i;

	for_each_possible_cpu(i) {
		rq = cpu_rq(i);
		se = tg->se[i];

		raw_spin_lock_irq(&rq->lock);
		update_rq_clock(rq);
		attach_entity_cfs_rq(se);
		sync_throttle(tg, i);
		raw_spin_unlock_irq(&rq->lock);
	}
}

void unregister_fair_sched_group(struct task_group *tg)
{
	unsigned long flags;
	struct rq *rq;
	int cpu;

	for_each_possible_cpu(cpu) {
		if (tg->se[cpu])
			remove_entity_load_avg(tg->se[cpu]);

		/*
		 * Only empty task groups can be destroyed; so we can speculatively
		 * check on_list without danger of it being re-added.
		 */
		if (!tg->cfs_rq[cpu]->on_list)
			continue;

		rq = cpu_rq(cpu);

		raw_spin_lock_irqsave(&rq->lock, flags);
		list_del_leaf_cfs_rq(tg->cfs_rq[cpu]);
		raw_spin_unlock_irqrestore(&rq->lock, flags);
	}
}

void init_tg_cfs_entry(struct task_group *tg, struct cfs_rq *cfs_rq,
			struct sched_entity *se, int cpu,
			struct sched_entity *parent)
{
	struct rq *rq = cpu_rq(cpu);

	cfs_rq->tg = tg;
	cfs_rq->rq = rq;
	init_cfs_rq_runtime(cfs_rq);

	tg->cfs_rq[cpu] = cfs_rq;
	tg->se[cpu] = se;

	/* se could be NULL for root_task_group */
	if (!se)
		return;

	if (!parent) {
		se->cfs_rq = &rq->cfs;
		se->depth = 0;
	} else {
		se->cfs_rq = parent->my_q;
		se->depth = parent->depth + 1;
	}

	se->my_q = cfs_rq;
	/* guarantee group entities always have weight */
	update_load_set(&se->load, NICE_0_LOAD);
	se->parent = parent;
}

static DEFINE_MUTEX(shares_mutex);

int sched_group_set_shares(struct task_group *tg, unsigned long shares)
{
	int i;

	/*
	 * We can't change the weight of the root cgroup.
	 */
	if (!tg->se[0])
		return -EINVAL;

	shares = clamp(shares, scale_load(MIN_SHARES), scale_load(MAX_SHARES));

	mutex_lock(&shares_mutex);
	if (tg->shares == shares)
		goto done;

	tg->shares = shares;
	for_each_possible_cpu(i) {
		struct rq *rq = cpu_rq(i);
		struct sched_entity *se = tg->se[i];
		struct rq_flags rf;

		/* Propagate contribution to hierarchy */
		rq_lock_irqsave(rq, &rf);
		update_rq_clock(rq);
		for_each_sched_entity(se) {
			update_load_avg(cfs_rq_of(se), se, UPDATE_TG);
			update_cfs_group(se);
		}
		rq_unlock_irqrestore(rq, &rf);
	}

done:
	mutex_unlock(&shares_mutex);
	return 0;
}
#else /* CONFIG_FAIR_GROUP_SCHED */

void free_fair_sched_group(struct task_group *tg) { }

int alloc_fair_sched_group(struct task_group *tg, struct task_group *parent)
{
	return 1;
}

void online_fair_sched_group(struct task_group *tg) { }

void unregister_fair_sched_group(struct task_group *tg) { }

#endif /* CONFIG_FAIR_GROUP_SCHED */


static unsigned int get_rr_interval_fair(struct rq *rq, struct task_struct *task)
{
	struct sched_entity *se = &task->se;
	unsigned int rr_interval = 0;

	/*
	 * Time slice is 0 for SCHED_OTHER tasks that are on an otherwise
	 * idle runqueue:
	 */
	if (rq->cfs.load.weight)
		rr_interval = NS_TO_JIFFIES(sched_slice(cfs_rq_of(se), se));

	return rr_interval;
}

/*
 * All the scheduling class methods:
 */
const struct sched_class fair_sched_class = {
	.next			= &idle_sched_class,
	.enqueue_task		= enqueue_task_fair,
	.dequeue_task		= dequeue_task_fair,
	.yield_task		= yield_task_fair,
	.yield_to_task		= yield_to_task_fair,

	.check_preempt_curr	= check_preempt_wakeup,

	.pick_next_task		= pick_next_task_fair,
	.put_prev_task		= put_prev_task_fair,

#ifdef CONFIG_SMP
	.select_task_rq		= select_task_rq_fair,
	.migrate_task_rq	= migrate_task_rq_fair,

	.rq_online		= rq_online_fair,
	.rq_offline		= rq_offline_fair,

	.task_dead		= task_dead_fair,
	.set_cpus_allowed	= set_cpus_allowed_common,
#endif

	.set_curr_task          = set_curr_task_fair,
	.task_tick		= task_tick_fair,
	.task_fork		= task_fork_fair,

	.prio_changed		= prio_changed_fair,
	.switched_from		= switched_from_fair,
	.switched_to		= switched_to_fair,

	.get_rr_interval	= get_rr_interval_fair,

	.update_curr		= update_curr_fair,

#ifdef CONFIG_FAIR_GROUP_SCHED
	.task_change_group	= task_change_group_fair,
#endif
};

#ifdef CONFIG_SCHED_DEBUG
void print_cfs_stats(struct seq_file *m, int cpu)
{
	struct cfs_rq *cfs_rq;

	rcu_read_lock();
	for_each_leaf_cfs_rq(cpu_rq(cpu), cfs_rq)
		print_cfs_rq(m, cpu, cfs_rq);
	rcu_read_unlock();
}

#ifdef CONFIG_NUMA_BALANCING
void show_numa_stats(struct task_struct *p, struct seq_file *m)
{
	int node;
	unsigned long tsf = 0, tpf = 0, gsf = 0, gpf = 0;

	for_each_online_node(node) {
		if (p->numa_faults) {
			tsf = p->numa_faults[task_faults_idx(NUMA_MEM, node, 0)];
			tpf = p->numa_faults[task_faults_idx(NUMA_MEM, node, 1)];
		}
		if (p->numa_group) {
			gsf = p->numa_group->faults[task_faults_idx(NUMA_MEM, node, 0)],
			gpf = p->numa_group->faults[task_faults_idx(NUMA_MEM, node, 1)];
		}
		print_numa_stats(m, node, tsf, tpf, gsf, gpf);
	}
}
#endif /* CONFIG_NUMA_BALANCING */
#endif /* CONFIG_SCHED_DEBUG */

__init void init_sched_fair_class(void)
{
#ifdef CONFIG_SMP
	open_softirq(SCHED_SOFTIRQ, run_rebalance_domains);

#ifdef CONFIG_NO_HZ_COMMON
	nohz.next_balance = jiffies;
	nohz.next_blocked = jiffies;
	zalloc_cpumask_var(&nohz.idle_cpus_mask, GFP_NOWAIT);
#endif
#endif /* SMP */

}<|MERGE_RESOLUTION|>--- conflicted
+++ resolved
@@ -4877,9 +4877,6 @@
 		if (!overrun)
 			break;
 
-<<<<<<< HEAD
-		idle = do_sched_cfs_period_timer(cfs_b, overrun, flags);
-=======
 		if (++count > 3) {
 			u64 new, old = ktime_to_ns(cfs_b->period);
 
@@ -4902,8 +4899,7 @@
 			count = 0;
 		}
 
-		idle = do_sched_cfs_period_timer(cfs_b, overrun);
->>>>>>> d3da1f09
+		idle = do_sched_cfs_period_timer(cfs_b, overrun, flags);
 	}
 	if (idle)
 		cfs_b->period_active = 0;
