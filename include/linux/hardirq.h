/* SPDX-License-Identifier: GPL-2.0 */
#ifndef LINUX_HARDIRQ_H
#define LINUX_HARDIRQ_H

#include <linux/preempt.h>
#include <linux/lockdep.h>
#include <linux/ftrace_irq.h>
#include <linux/vtime.h>
#include <asm/hardirq.h>


extern void synchronize_irq(unsigned int irq);
extern bool synchronize_hardirq(unsigned int irq);

#if defined(CONFIG_TINY_RCU)

static inline void rcu_nmi_enter(void)
{
}

static inline void rcu_nmi_exit(void)
{
}

#else
extern void rcu_nmi_enter(void);
extern void rcu_nmi_exit(void);
#endif

/*
 * It is safe to do non-atomic ops on ->hardirq_context,
 * because NMI handlers may not preempt and the ops are
 * always balanced, so the interrupted value of ->hardirq_context
 * will always be restored.
 */
#define __irq_enter()					\
	do {						\
		account_irq_enter_time(current);	\
		preempt_count_add(HARDIRQ_OFFSET);	\
		trace_hardirq_enter();			\
	} while (0)

/*
 * Enter irq context (on NO_HZ, update jiffies):
 */
extern void irq_enter(void);

/*
 * Exit irq context without processing softirqs:
 */
#define __irq_exit()					\
	do {						\
		trace_hardirq_exit();			\
		account_irq_exit_time(current);		\
		preempt_count_sub(HARDIRQ_OFFSET);	\
	} while (0)

/*
 * Exit irq context and process softirqs if needed:
 */
extern void irq_exit(void);

#ifndef arch_nmi_enter
#define arch_nmi_enter()	do { } while (0)
#define arch_nmi_exit()		do { } while (0)
#endif

#define nmi_enter()						\
	do {							\
<<<<<<< HEAD
=======
		arch_nmi_enter();				\
		printk_nmi_enter();				\
>>>>>>> 1f6f316a
		lockdep_off();					\
		ftrace_nmi_enter();				\
		BUG_ON(in_nmi());				\
		preempt_count_add(NMI_OFFSET + HARDIRQ_OFFSET);	\
		rcu_nmi_enter();				\
		trace_hardirq_enter();				\
	} while (0)

#define nmi_exit()						\
	do {							\
		trace_hardirq_exit();				\
		rcu_nmi_exit();					\
		BUG_ON(!in_nmi());				\
		preempt_count_sub(NMI_OFFSET + HARDIRQ_OFFSET);	\
		ftrace_nmi_exit();				\
		lockdep_on();					\
<<<<<<< HEAD
=======
		printk_nmi_exit();				\
		arch_nmi_exit();				\
>>>>>>> 1f6f316a
	} while (0)

#endif /* LINUX_HARDIRQ_H */<|MERGE_RESOLUTION|>--- conflicted
+++ resolved
@@ -67,11 +67,7 @@
 
 #define nmi_enter()						\
 	do {							\
-<<<<<<< HEAD
-=======
 		arch_nmi_enter();				\
-		printk_nmi_enter();				\
->>>>>>> 1f6f316a
 		lockdep_off();					\
 		ftrace_nmi_enter();				\
 		BUG_ON(in_nmi());				\
@@ -88,11 +84,7 @@
 		preempt_count_sub(NMI_OFFSET + HARDIRQ_OFFSET);	\
 		ftrace_nmi_exit();				\
 		lockdep_on();					\
-<<<<<<< HEAD
-=======
-		printk_nmi_exit();				\
 		arch_nmi_exit();				\
->>>>>>> 1f6f316a
 	} while (0)
 
 #endif /* LINUX_HARDIRQ_H */