--- conflicted
+++ resolved
@@ -1771,12 +1771,8 @@
 	 * Allocate the IRQ
 	 */
 	retval = request_irq(port->irq, atmel_interrupt,
-<<<<<<< HEAD
-			     IRQF_SHARED | IRQF_COND_SUSPEND, port->name, port);
-=======
 			     IRQF_SHARED | IRQF_COND_SUSPEND,
 			     dev_name(&pdev->dev), port);
->>>>>>> 62e9ccfa
 	if (retval) {
 		dev_err(port->dev, "atmel_startup - Can't get irq\n");
 		return retval;
