--- conflicted
+++ resolved
@@ -182,11 +182,7 @@
 	is_mt_event = code >= ABS_MT_FIRST && code <= ABS_MT_LAST;
 
 	if (!is_mt_event) {
-<<<<<<< HEAD
-		pold = &dev->abs[code];
-=======
 		pold = &dev->absinfo[code].value;
->>>>>>> 56385a12
 	} else if (dev->mt) {
 		struct input_mt_slot *mtslot = &dev->mt[dev->slot];
 		pold = &mtslot->abs[code - ABS_MT_FIRST];
@@ -200,11 +196,7 @@
 
 	if (pold) {
 		*pval = input_defuzz_abs_event(*pval, *pold,
-<<<<<<< HEAD
-						dev->absfuzz[code]);
-=======
 						dev->absinfo[code].fuzz);
->>>>>>> 56385a12
 		if (*pold == *pval)
 			return INPUT_IGNORE_EVENT;
 
@@ -212,13 +204,8 @@
 	}
 
 	/* Flush pending "slot" event */
-<<<<<<< HEAD
-	if (is_mt_event && dev->slot != dev->abs[ABS_MT_SLOT]) {
-		dev->abs[ABS_MT_SLOT] = dev->slot;
-=======
 	if (is_mt_event && dev->slot != input_abs_get_val(dev, ABS_MT_SLOT)) {
 		input_abs_set_val(dev, ABS_MT_SLOT, dev->slot);
->>>>>>> 56385a12
 		input_pass_event(dev, EV_ABS, ABS_MT_SLOT, dev->slot);
 	}
 
@@ -1358,10 +1345,7 @@
 
 	input_ff_destroy(dev);
 	input_mt_destroy_slots(dev);
-<<<<<<< HEAD
-=======
 	kfree(dev->absinfo);
->>>>>>> 56385a12
 	kfree(dev);
 
 	module_put(THIS_MODULE);
