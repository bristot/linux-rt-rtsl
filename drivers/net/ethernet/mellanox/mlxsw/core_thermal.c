--- conflicted
+++ resolved
@@ -740,12 +740,9 @@
 	struct mlxsw_thermal_module *module_tz;
 	int i, err;
 
-<<<<<<< HEAD
-=======
 	if (!mlxsw_core_res_query_enabled(core))
 		return 0;
 
->>>>>>> 0ecfebd2
 	thermal->tz_module_arr = kcalloc(module_count,
 					 sizeof(*thermal->tz_module_arr),
 					 GFP_KERNEL);
@@ -782,12 +779,9 @@
 	unsigned int module_count = mlxsw_core_max_ports(thermal->core);
 	int i;
 
-<<<<<<< HEAD
-=======
 	if (!mlxsw_core_res_query_enabled(thermal->core))
 		return;
 
->>>>>>> 0ecfebd2
 	for (i = module_count - 1; i >= 0; i--)
 		mlxsw_thermal_module_fini(&thermal->tz_module_arr[i]);
 	kfree(thermal->tz_module_arr);
