/*
 * Copyright (c) 2004 Topspin Communications.  All rights reserved.
 *
 * This software is available to you under a choice of one of two
 * licenses.  You may choose to be licensed under the terms of the GNU
 * General Public License (GPL) Version 2, available from the file
 * COPYING in the main directory of this source tree, or the
 * OpenIB.org BSD license below:
 *
 *     Redistribution and use in source and binary forms, with or
 *     without modification, are permitted provided that the following
 *     conditions are met:
 *
 *      - Redistributions of source code must retain the above
 *        copyright notice, this list of conditions and the following
 *        disclaimer.
 *
 *      - Redistributions in binary form must reproduce the above
 *        copyright notice, this list of conditions and the following
 *        disclaimer in the documentation and/or other materials
 *        provided with the distribution.
 *
 * THE SOFTWARE IS PROVIDED "AS IS", WITHOUT WARRANTY OF ANY KIND,
 * EXPRESS OR IMPLIED, INCLUDING BUT NOT LIMITED TO THE WARRANTIES OF
 * MERCHANTABILITY, FITNESS FOR A PARTICULAR PURPOSE AND
 * NONINFRINGEMENT. IN NO EVENT SHALL THE AUTHORS OR COPYRIGHT HOLDERS
 * BE LIABLE FOR ANY CLAIM, DAMAGES OR OTHER LIABILITY, WHETHER IN AN
 * ACTION OF CONTRACT, TORT OR OTHERWISE, ARISING FROM, OUT OF OR IN
 * CONNECTION WITH THE SOFTWARE OR THE USE OR OTHER DEALINGS IN THE
 * SOFTWARE.
 */

#include <linux/module.h>

#include <linux/init.h>
#include <linux/slab.h>
#include <linux/seq_file.h>

#include <asm/uaccess.h>

#include "ipoib.h"

static ssize_t show_parent(struct device *d, struct device_attribute *attr,
			   char *buf)
{
	struct net_device *dev = to_net_dev(d);
	struct ipoib_dev_priv *priv = netdev_priv(dev);

	return sprintf(buf, "%s\n", priv->parent->name);
}
static DEVICE_ATTR(parent, S_IRUGO, show_parent, NULL);

int ipoib_vlan_add(struct net_device *pdev, unsigned short pkey)
{
	struct ipoib_dev_priv *ppriv, *priv;
	char intf_name[IFNAMSIZ];
	int result;

	if (!capable(CAP_NET_ADMIN))
		return -EPERM;

	ppriv = netdev_priv(pdev);

	rtnl_lock();
	mutex_lock(&ppriv->vlan_mutex);

	/*
	 * First ensure this isn't a duplicate. We check the parent device and
	 * then all of the child interfaces to make sure the Pkey doesn't match.
	 */
	if (ppriv->pkey == pkey) {
		result = -ENOTUNIQ;
		priv = NULL;
		goto err;
	}

	list_for_each_entry(priv, &ppriv->child_intfs, list) {
		if (priv->pkey == pkey) {
			result = -ENOTUNIQ;
			priv = NULL;
			goto err;
		}
	}

	snprintf(intf_name, sizeof intf_name, "%s.%04x",
		 ppriv->dev->name, pkey);
	priv = ipoib_intf_alloc(intf_name);
	if (!priv) {
		result = -ENOMEM;
		goto err;
	}

	priv->max_ib_mtu = ppriv->max_ib_mtu;
	/* MTU will be reset when mcast join happens */
	priv->dev->mtu   = IPOIB_UD_MTU(priv->max_ib_mtu);
	priv->mcast_mtu  = priv->admin_mtu = priv->dev->mtu;
	set_bit(IPOIB_FLAG_SUBINTERFACE, &priv->flags);

	result = ipoib_set_dev_features(priv, ppriv->ca);
	if (result)
		goto err;

	priv->pkey = pkey;

	memcpy(priv->dev->dev_addr, ppriv->dev->dev_addr, INFINIBAND_ALEN);
	priv->dev->broadcast[8] = pkey >> 8;
	priv->dev->broadcast[9] = pkey & 0xff;

	result = ipoib_dev_init(priv->dev, ppriv->ca, ppriv->port);
	if (result < 0) {
		ipoib_warn(ppriv, "failed to initialize subinterface: "
			   "device %s, port %d",
			   ppriv->ca->name, ppriv->port);
		goto err;
	}

	result = register_netdevice(priv->dev);
	if (result) {
		ipoib_warn(priv, "failed to initialize; error %i", result);
		goto register_failed;
	}

	priv->parent = ppriv->dev;

	ipoib_create_debug_files(priv->dev);

	if (ipoib_cm_add_mode_attr(priv->dev))
		goto sysfs_failed;
	if (ipoib_add_pkey_attr(priv->dev))
		goto sysfs_failed;
	if (ipoib_add_umcast_attr(priv->dev))
		goto sysfs_failed;

	if (device_create_file(&priv->dev->dev, &dev_attr_parent))
		goto sysfs_failed;

	list_add_tail(&priv->list, &ppriv->child_intfs);

	mutex_unlock(&ppriv->vlan_mutex);
	rtnl_unlock();

	return 0;

sysfs_failed:
	ipoib_delete_debug_files(priv->dev);
	unregister_netdevice(priv->dev);

register_failed:
	ipoib_dev_cleanup(priv->dev);

err:
	mutex_unlock(&ppriv->vlan_mutex);
	rtnl_unlock();
<<<<<<< HEAD
=======
	if (priv)
		free_netdev(priv->dev);

>>>>>>> 6574612f
	return result;
}

int ipoib_vlan_delete(struct net_device *pdev, unsigned short pkey)
{
	struct ipoib_dev_priv *ppriv, *priv, *tpriv;
	struct net_device *dev = NULL;

	if (!capable(CAP_NET_ADMIN))
		return -EPERM;

	ppriv = netdev_priv(pdev);

	rtnl_lock();
	mutex_lock(&ppriv->vlan_mutex);
	list_for_each_entry_safe(priv, tpriv, &ppriv->child_intfs, list) {
		if (priv->pkey == pkey) {
			unregister_netdevice(priv->dev);
			ipoib_dev_cleanup(priv->dev);
			list_del(&priv->list);
			dev = priv->dev;
			break;
		}
	}
	mutex_unlock(&ppriv->vlan_mutex);
	rtnl_unlock();
<<<<<<< HEAD
=======

	if (dev) {
		free_netdev(dev);
		return 0;
	}
>>>>>>> 6574612f

	return -ENODEV;
}<|MERGE_RESOLUTION|>--- conflicted
+++ resolved
@@ -151,12 +151,9 @@
 err:
 	mutex_unlock(&ppriv->vlan_mutex);
 	rtnl_unlock();
-<<<<<<< HEAD
-=======
 	if (priv)
 		free_netdev(priv->dev);
 
->>>>>>> 6574612f
 	return result;
 }
 
@@ -183,14 +180,11 @@
 	}
 	mutex_unlock(&ppriv->vlan_mutex);
 	rtnl_unlock();
-<<<<<<< HEAD
-=======
 
 	if (dev) {
 		free_netdev(dev);
 		return 0;
 	}
->>>>>>> 6574612f
 
 	return -ENODEV;
 }