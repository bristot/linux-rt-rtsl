--- conflicted
+++ resolved
@@ -111,28 +111,26 @@
 	struct device_node **shadow;
 
 	raw_spin_lock_irqsave(&devtree_lock, flags);
+
 	shadow = phandle_cache;
 	phandle_cache = NULL;
 
 	for_each_of_allnodes(np)
 		if (np->phandle && np->phandle != OF_PHANDLE_ILLEGAL)
 			phandles++;
-
-<<<<<<< HEAD
-	raw_spin_unlock_irqrestore(&devtree_lock, flags);
-=======
+	raw_spin_unlock_irqrestore(&devtree_lock, flags);
+	kfree(shadow);
+
 	if (!phandles)
-		goto out;
->>>>>>> 7da07a32
+		return;
 
 	cache_entries = roundup_pow_of_two(phandles);
 	phandle_cache_mask = cache_entries - 1;
 
-	kfree(shadow);
 	shadow = kcalloc(cache_entries, sizeof(*phandle_cache), GFP_KERNEL);
-
 	if (!shadow)
 		return;
+
 	raw_spin_lock_irqsave(&devtree_lock, flags);
 	phandle_cache = shadow;
 
