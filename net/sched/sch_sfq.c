--- conflicted
+++ resolved
@@ -524,13 +524,10 @@
 	return 0;
 }
 
-<<<<<<< HEAD
-=======
 static void sfq_put(struct Qdisc *q, unsigned long cl)
 {
 }
 
->>>>>>> 56385a12
 static struct tcf_proto **sfq_find_tcf(struct Qdisc *sch, unsigned long cl)
 {
 	struct sfq_sched_data *q = qdisc_priv(sch);
@@ -588,10 +585,7 @@
 	.put		=	sfq_put,
 	.tcf_chain	=	sfq_find_tcf,
 	.bind_tcf	=	sfq_bind,
-<<<<<<< HEAD
-=======
 	.unbind_tcf	=	sfq_put,
->>>>>>> 56385a12
 	.dump		=	sfq_dump_class,
 	.dump_stats	=	sfq_dump_class_stats,
 	.walk		=	sfq_walk,
