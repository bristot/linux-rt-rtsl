--- conflicted
+++ resolved
@@ -1672,35 +1672,6 @@
 	return skb;
 }
 
-<<<<<<< HEAD
-=======
-static unsigned int
-hfsc_drop(struct Qdisc *sch)
-{
-	struct hfsc_sched *q = qdisc_priv(sch);
-	struct hfsc_class *cl;
-	unsigned int len;
-
-	list_for_each_entry(cl, &q->droplist, dlist) {
-		if (cl->qdisc->ops->drop != NULL &&
-		    (len = cl->qdisc->ops->drop(cl->qdisc)) > 0) {
-			if (cl->qdisc->q.qlen == 0) {
-				update_vf(cl, 0, 0);
-				set_passive(cl);
-			} else {
-				list_move_tail(&cl->dlist, &q->droplist);
-			}
-			cl->qstats.drops++;
-			qdisc_qstats_drop(sch);
-			sch->qstats.backlog -= len;
-			sch->q.qlen--;
-			return len;
-		}
-	}
-	return 0;
-}
-
->>>>>>> 698ea54d
 static const struct Qdisc_class_ops hfsc_class_ops = {
 	.change		= hfsc_change_class,
 	.delete		= hfsc_delete_class,
